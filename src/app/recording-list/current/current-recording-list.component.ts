--- conflicted
+++ resolved
@@ -1,10 +1,5 @@
-<<<<<<< HEAD
 import { HttpClient, HttpErrorResponse } from '@angular/common/http';
-import { Component, OnDestroy, OnInit, ElementRef } from '@angular/core';
-=======
-import { HttpClient } from '@angular/common/http';
 import { Component, OnDestroy, OnInit } from '@angular/core';
->>>>>>> 14a12f7a
 import { BsModalService } from 'ngx-bootstrap/modal';
 import { ListConfig } from 'patternfly-ng/list';
 import { NotificationService, NotificationType } from 'patternfly-ng/notification';
@@ -177,7 +172,6 @@
     this.svc.sendMessage('list');
   }
 
-<<<<<<< HEAD
   uploadRecording(): void {
     const input = document.createElement('input');
     input.type = 'file';
@@ -204,7 +198,8 @@
       this.notifications.message(NotificationType.INFO, 'Upload started', null, false, null, null);
     };
     input.click();
-=======
+  }
+
   reportExpanded(recording: Recording): boolean {
     return this.reportExpansions.get(recording);
   }
@@ -233,7 +228,6 @@
       spinner.hidden = false;
       frame.hidden = true;
     }
->>>>>>> 14a12f7a
   }
 
   save(name: string): void {
