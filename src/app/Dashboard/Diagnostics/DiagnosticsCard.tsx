--- conflicted
+++ resolved
@@ -182,57 +182,6 @@
               />
               <EmptyStateBody>{t('DiagnosticsCard.DIAGNOSTICS_CARD_DESCRIPTION')}</EmptyStateBody>
               <EmptyStateFooter>
-<<<<<<< HEAD
-                <ActionList>
-                  <Button
-                    variant="primary"
-                    onClick={handleGC}
-                    spinnerAriaValueText="Invoke GC"
-                    spinnerAriaLabel="invoke-gc"
-                    isLoading={running}
-                  >
-                    {t('DiagnosticsCard.DIAGNOSTICS_GC_BUTTON')}
-                  </Button>
-                </ActionList>
-                <ActionList>
-                  <Button
-                    variant="primary"
-                    onClick={handleThreadDump}
-                    spinnerAriaValueText="Invoke Thread Dump"
-                    spinnerAriaLabel="invoke-thread-dump"
-                    isLoading={running}
-                  >
-                    {t('DiagnosticsCard.DIAGNOSTICS_THREAD_DUMP_BUTTON')}
-                  </Button>
-                  <Tooltip content={t('DiagnosticsCard.DIAGNOSTICS_THREAD_REDIERCT_BUTTON')}>
-                    <Button
-                      variant="primary"
-                      isAriaDisabled={!threadDumpReady}
-                      component={(props) => <CryostatLink {...props} to="/threaddumps" />}
-                      icon={<ListIcon />}
-                    />
-                  </Tooltip>
-                </ActionList>
-                <ActionList>
-                  <Button
-                    variant="primary"
-                    onClick={handleHeapDump}
-                    spinnerAriaValueText="Invoke Heap Dump"
-                    spinnerAriaLabel="invoke-heap-dump"
-                    isLoading={running}
-                  >
-                    {t('DiagnosticsCard.DIAGNOSTICS_HEAP_DUMP_BUTTON')}
-                  </Button>
-                  <Tooltip content={t('DiagnosticsCard.DIAGNOSTICS_HEAP_REDIRECT_BUTTON')}>
-                    <Button
-                      variant="primary"
-                      isAriaDisabled={!heapDumpReady}
-                      component={(props) => <CryostatLink {...props} to="/heapdumps" />}
-                      icon={<ListIcon />}
-                    />
-                  </Tooltip>
-                </ActionList>
-=======
                 <Stack hasGutter>
                   <StackItem>
                     <ActionList>
@@ -270,8 +219,30 @@
                       </ActionList>
                     </FeatureFlag>
                   </StackItem>
+                  <StackItem>
+                    <FeatureFlag level={FeatureLevel.BETA}>
+                      <ActionList>
+                        <Button
+                          variant="primary"
+                          onClick={handleHeapDump}
+                          spinnerAriaValueText="Invoke Heap Dump"
+                          spinnerAriaLabel="invoke-heap-dump"
+                          isLoading={running}
+                        >
+                          {t('DiagnosticsCard.DIAGNOSTICS_HEAP_DUMP_BUTTON')}
+                        </Button>
+                        <Tooltip content={t('DiagnosticsCard.DIAGNOSTICS_HEAP_REDIRECT_BUTTON')}>
+                          <Button
+                            variant="primary"
+                            isAriaDisabled={!heapDumpReady}
+                            component={(props) => <CryostatLink {...props} to="/heapdumps" />}
+                            icon={<ListIcon />}
+                          />
+                        </Tooltip>
+                      </ActionList>
+                    </FeatureFlag>
+                  </StackItem>
                 </Stack>
->>>>>>> 549cc774
               </EmptyStateFooter>
             </EmptyState>
           </Bullseye>
