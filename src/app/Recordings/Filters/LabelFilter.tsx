--- conflicted
+++ resolved
@@ -13,10 +13,7 @@
  * See the License for the specific language governing permissions and
  * limitations under the License.
  */
-
-<<<<<<< HEAD
-import { getLabelDisplay } from '@app/RecordingMetadata/utils';
-import { Recording } from '@app/Shared/Services/api.types';
+import { Recording, keyValueToString } from '@app/Shared/Services/api.types';
 import {
   Button,
   Label,
@@ -31,10 +28,6 @@
   TextInputGroupUtilities,
 } from '@patternfly/react-core';
 import { TimesIcon } from '@patternfly/react-icons';
-=======
-import { Recording, keyValueToString } from '@app/Shared/Services/api.types';
-import { Label, Select, SelectOption, SelectVariant } from '@patternfly/react-core';
->>>>>>> 508d03e2
 import * as React from 'react';
 
 export interface LabelFilterProps {
