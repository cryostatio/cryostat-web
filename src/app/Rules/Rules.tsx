/*
 * Copyright The Cryostat Authors.
 *
 * Licensed under the Apache License, Version 2.0 (the "License");
 * you may not use this file except in compliance with the License.
 * You may obtain a copy of the License at
 *
 * http://www.apache.org/licenses/LICENSE-2.0
 *
 * Unless required by applicable law or agreed to in writing, software
 * distributed under the License is distributed on an "AS IS" BASIS,
 * WITHOUT WARRANTIES OR CONDITIONS OF ANY KIND, either express or implied.
 * See the License for the specific language governing permissions and
 * limitations under the License.
 */
import { BreadcrumbPage } from '@app/BreadcrumbPage/BreadcrumbPage';
import { DeleteOrDisableWarningType } from '@app/Modal/types';
import { EmptyText } from '@app/Shared/Components/EmptyText';
import { LoadingView } from '@app/Shared/Components/LoadingView';
import { Rule, NotificationCategory } from '@app/Shared/Services/api.types';
import { ServiceContext } from '@app/Shared/Services/Services';
import { useSubscriptions } from '@app/utils/hooks/useSubscriptions';
import { TableColumn, formatBytes, formatDuration, sortResources } from '@app/utils/utils';
import {
  Button,
  Card,
  CardBody,
  CardTitle,
  EmptyState,
  EmptyStateIcon,
  Switch,
  Toolbar,
  ToolbarContent,
  ToolbarItem,
  EmptyStateHeader,
} from '@patternfly/react-core';
import { SearchIcon, UploadIcon } from '@patternfly/react-icons';
import {
  ActionsColumn,
  IAction,
  InnerScrollContainer,
  ISortBy,
  SortByDirection,
  Table,
  TableVariant,
  Tbody,
  Td,
  Th,
  Thead,
  ThProps,
  Tr,
} from '@patternfly/react-table';
import * as React from 'react';
import { Trans, useTranslation } from 'react-i18next';
import { Link, useNavigate } from 'react-router-dom';
import { first } from 'rxjs/operators';
import { RuleDeleteWarningModal } from './RuleDeleteWarningModal';
import { RuleUploadModal } from './RulesUploadModal';
import { RuleToDeleteOrDisable } from './types';

<<<<<<< HEAD
=======
const tableColumns: TableColumn[] = [
  {
    title: 'Enabled',
    keyPaths: ['enabled'],
  },
  {
    title: 'Name',
    keyPaths: ['name'],
    sortable: true,
  },
  {
    title: 'Description',
    keyPaths: ['description'],
  },
  {
    title: 'Match Expression',
    keyPaths: ['matchExpression'],
    sortable: true,
    tooltip:
      'A code-snippet expression which must evaluate to a boolean when applied to a given target. If the expression evaluates to true then the rule applies to that target.',
  },
  {
    title: 'Event Specifier',
    keyPaths: ['eventSpecifier'],
    tooltip: 'The name and location of the Event Template applied by this rule.',
  },
  {
    title: 'Maximum age',
    keyPaths: ['maxAgeSeconds'],
    tooltip:
      'The maximum age for data kept in the JFR Recordings started by this rule. Values less than 1 indicate no limit.',
  },
  {
    title: 'Maximum size',
    keyPaths: ['maxSizeBytes'],
    tooltip: 'The maximum size for JFR Recordings started by this rule. Values less than 1 indicate no limit.',
  },
  {
    title: 'Archival period',
    keyPaths: ['archivalPeriodSeconds'],
    tooltip:
      'Cryostat will connect to matching targets at this interval and copy the relevant Recording data into its archives. Values less than 1 prevent data from being repeatedly copied into archives - Recordings will be started and remain only in Target JVM memory.',
  },
  {
    title: 'Initial delay',
    keyPaths: ['initialDelaySeconds'],
    tooltip:
      'Cryostat will wait this amount of time before first copying Recording data into its archives. Values less than 0 default to equal to the Archival period. You can set a non-zero Initial delay with a zero Archival period, which will start a Recording and copy it into archives exactly once after a set delay.',
  },
  {
    title: 'Preserved archives',
    keyPaths: ['preservedArchives'],
    tooltip:
      'The number of Recording copies to be maintained in the Cryostat archives. Cryostat will continue retrieving further archived copies and trimming the oldest copies from the archive to maintain this limit. Values less than 1 prevent data from being copied into archives - Recordings will be started and remain only in Target JVM memory.',
  },
];

>>>>>>> 2e8ad023
export interface RulesTableProps {}

export const RulesTable: React.FC<RulesTableProps> = (_) => {
  const context = React.useContext(ServiceContext);
  const navigate = useNavigate();
  const addSubscription = useSubscriptions();
  const { t } = useTranslation();

  const [isLoading, setIsLoading] = React.useState(false);
  const [sortBy, setSortBy] = React.useState({} as ISortBy);
  const [rules, setRules] = React.useState([] as Rule[]);
  const [warningModalOpen, setWarningModalOpen] = React.useState(false);
  const [isUploadModalOpen, setIsUploadModalOpen] = React.useState(false);
  const [ruleToWarn, setRuleToWarn] = React.useState<RuleToDeleteOrDisable | undefined>(undefined);
  const [cleanRuleEnabled, setCleanRuleEnabled] = React.useState(true);

  const tableColumns: TableColumn[] = React.useMemo(
    () => [
      {
        title: t('ENABLED', { ns: 'common' }),
        keyPaths: ['enabled'],
      },
      {
        title: t('NAME', { ns: 'common' }),
        keyPaths: ['name'],
        sortable: true,
      },
      {
        title: t('DESCRIPTION', { ns: 'common' }),
        keyPaths: ['description'],
      },
      {
        title: t('MATCH_EXPRESSION', { ns: 'common' }),
        keyPaths: ['matchExpression'],
        sortable: true,
        tooltip: t('Rules.MATCH_EXPRESSION_TOOLTIP'),
      },
      {
        title: t('EVENT_SPECIFIER', { ns: 'common' }),
        keyPaths: ['eventSpecifier'],
        tooltip: t('Rules.EVENT_SPECIFIER_TOOLTIP'),
      },
      {
        title: t('ARCHIVAL_PERIOD', { ns: 'common' }),
        keyPaths: ['archivalPeriodSeconds'],
        tooltip: t('Rules.ARCHIVAL_PERIOD_TOOLTIP'),
      },
      {
        title: t('INITIAL_DELAY', { ns: 'common' }),
        keyPaths: ['initialDelaySeconds'],
        tooltip: t('Rules.INITIAL_DELAY_TOOLTIP'),
      },
      {
        title: t('PRESERVED_ARCHIVES', { ns: 'common' }),
        keyPaths: ['preservedArchives'],
        tooltip: t('Rules.PRESERVED_ARCHIVES_TOOLTIP'),
      },
      {
        title: t('MAXIMUM_AGE', { ns: 'common' }),
        keyPaths: ['maxAgeSeconds'],
        tooltip: t('Rules.MAX_AGE_TOOLTIP'),
      },
      {
        title: t('MAXIMUM_SIZE', { ns: 'common' }),
        keyPaths: ['maxSizeBytes'],
        tooltip: t('Rules.MAX_SIZE_TOOLTIP'),
      },
    ],
    [t],
  );

  const getSortParams = React.useCallback(
    (columnIndex: number): ThProps['sort'] => ({
      sortBy: sortBy,
      onSort: (_event, index, direction) => {
        setSortBy({
          index: index,
          direction: direction,
        });
      },
      columnIndex,
    }),
    [sortBy, setSortBy],
  );

  const refreshRules = React.useCallback(() => {
    setIsLoading(true);
    addSubscription(
      context.api.getRules().subscribe((rules) => {
        setRules(rules);
        setIsLoading(false);
      }),
    );
  }, [setIsLoading, addSubscription, context.api, setRules]);

  React.useEffect(() => {
    refreshRules();
  }, [refreshRules]);

  React.useEffect(() => {
    addSubscription(
      context.notificationChannel
        .messages(NotificationCategory.RuleCreated)
        .subscribe((v) => setRules((old) => old.concat(v.message))),
    );
  }, [addSubscription, context, context.notificationChannel, setRules]);

  React.useEffect(() => {
    addSubscription(
      context.notificationChannel
        .messages(NotificationCategory.RuleDeleted)
        .subscribe((v) => setRules((old) => old.filter((o) => o.name != v.message.name))),
    );
  }, [addSubscription, context, context.notificationChannel, setRules]);

  React.useEffect(() => {
    addSubscription(
      context.notificationChannel.messages(NotificationCategory.RuleUpdated).subscribe((msg) => {
        setRules((old) => {
          const matchIndex = old.findIndex((r) => r.name === msg.message.name);
          if (matchIndex >= 0) {
            const newArray = [...old];
            newArray.splice(matchIndex, 1, { ...old[matchIndex], enabled: msg.message.enabled });
            return newArray;
          }
          return old;
        });
      }),
    );
  }, [addSubscription, context, context.notificationChannel, setRules]);

  React.useEffect(() => {
    if (!context.settings.autoRefreshEnabled()) {
      return;
    }
    const id = window.setInterval(
      () => refreshRules(),
      context.settings.autoRefreshPeriod() * context.settings.autoRefreshUnits(),
    );
    return () => window.clearInterval(id);
  }, [context.settings, refreshRules]);

  const handleCreateRule = React.useCallback(() => {
    navigate('create', { relative: 'path' });
  }, [navigate]);

  const handleUploadRule = React.useCallback(() => {
    setIsUploadModalOpen(true);
  }, [setIsUploadModalOpen]);

  const handleDisableRule = React.useCallback(
    (rule: Rule, cleanRuleEnabled: boolean) => {
      addSubscription(context.api.updateRule({ ...rule, enabled: false }, cleanRuleEnabled).subscribe());
    },
    [context.api, addSubscription],
  );

  const handleToggle = React.useCallback(
    (rule: Rule, enabled: boolean): void => {
      if (enabled) {
        addSubscription(context.api.updateRule({ ...rule, enabled }).subscribe());
      } else {
        if (context.settings.deletionDialogsEnabledFor(DeleteOrDisableWarningType.DisableAutomatedRules)) {
          setRuleToWarn({ rule: rule, type: 'DISABLE' });
          setWarningModalOpen(true);
        } else {
          handleDisableRule(rule, cleanRuleEnabled);
        }
      }
    },
    [
      context.api,
      context.settings,
      cleanRuleEnabled,
      addSubscription,
      handleDisableRule,
      setRuleToWarn,
      setWarningModalOpen,
    ],
  );

  const handleDelete = React.useCallback(
    (rule: Rule, clean = true) => {
      addSubscription(
        context.api
          .deleteRule(rule.name, clean)
          .pipe(first())
          .subscribe(() => undefined /* do nothing - notification will handle updating state */),
      );
    },
    [addSubscription, context.api],
  );

  const handleDeleteButton = React.useCallback(
    (rule: Rule) => {
      if (context.settings.deletionDialogsEnabledFor(DeleteOrDisableWarningType.DeleteAutomatedRules)) {
        setRuleToWarn({ rule: rule, type: 'DELETE' });
        setWarningModalOpen(true);
      } else {
        handleDelete(rule, cleanRuleEnabled);
      }
    },
    [context.settings, setWarningModalOpen, handleDelete, setRuleToWarn, cleanRuleEnabled],
  );

  const handleWarningModalAccept = React.useCallback(() => {
    if (ruleToWarn) {
      if (ruleToWarn?.type === 'DELETE') {
        handleDelete(ruleToWarn.rule, cleanRuleEnabled);
      } else {
        handleDisableRule(ruleToWarn.rule, cleanRuleEnabled);
      }
    } else {
      console.error('ruleToWarn is undefined');
    }
  }, [handleDelete, handleDisableRule, ruleToWarn, cleanRuleEnabled]);

  const handleWarningModalClose = React.useCallback(() => {
    setWarningModalOpen(false);
    setRuleToWarn(undefined);
  }, [setWarningModalOpen, setRuleToWarn]);

  const actionResolver = React.useCallback(
    (rule: Rule): IAction[] => {
      return [
        {
          title: t('DOWNLOAD', { ns: 'common' }),
          onClick: () => context.api.downloadRule(rule.name),
        },
        {
          isSeparator: true,
        },
        {
          title: t('DELETE', { ns: 'common' }),
          onClick: () => handleDeleteButton(rule),
        },
      ];
    },
    [context.api, handleDeleteButton, t],
  );

  const handleUploadModalClose = React.useCallback(() => {
    setIsUploadModalOpen(false);
  }, [setIsUploadModalOpen]);

  const ruleRows = React.useMemo(() => {
    const sorted = sortResources(
      {
        index: sortBy.index ?? 1,
        direction: sortBy.direction ?? SortByDirection.asc,
      },
      rules,
      tableColumns,
    );

    return sorted.map((r: Rule, index) => (
      <Tr key={`automatic-rule-${index}`}>
        <Td key={`automatic-rule-enabled-${index}`} dataLabel={tableColumns[0].title}>
          <Switch
            aria-label={`${r.name} is enabled`}
            className={'switch-toggle-' + String(r.enabled)}
            isChecked={r.enabled}
            onChange={(_event, state) => handleToggle(r, state)}
          />
        </Td>
        <Td key={`automatic-rule-name-${index}`} dataLabel={tableColumns[1].title}>
          {r.name}
        </Td>
        <Td key={`automatic-rule-description-${index}`} dataLabel={tableColumns[2].title}>
          {r.description || <EmptyText text={t('NO_DESCRIPTION', { ns: 'common' })} />}
        </Td>
        <Td key={`automatic-rule-matchExpression-${index}`} dataLabel={tableColumns[3].title}>
          {r.matchExpression}
        </Td>
        <Td key={`automatic-rule-eventSpecifier-${index}`} dataLabel={tableColumns[4].title}>
          {r.eventSpecifier}
        </Td>
        <Td key={`automatic-rule-maxAgeSeconds-${index}`} dataLabel={tableColumns[5].title}>
          {formatDuration(r.maxAgeSeconds)}
        </Td>
        <Td key={`automatic-rule-maxSizeBytes-${index}`} dataLabel={tableColumns[6].title}>
          {formatBytes(r.maxSizeBytes)}
        </Td>
        <Td key={`automatic-rule-archivalPeriodSeconds-${index}`} dataLabel={tableColumns[7].title}>
          {formatDuration(r.archivalPeriodSeconds)}
        </Td>
        <Td key={`automatic-rule-initialDelaySeconds-${index}`} dataLabel={tableColumns[8].title}>
          {formatDuration(r.initialDelaySeconds)}
        </Td>
        <Td key={`automatic-rule-preservedArchives-${index}`} dataLabel={tableColumns[9].title}>
          {r.preservedArchives}
        </Td>
        <Td key={`automatic-rule-action-${index}`} isActionCell style={{ paddingRight: '0' }}>
          <ActionsColumn
            items={actionResolver(r)}
            popperProps={{
              appendTo: () => document.getElementById('automated-rule-toolbar') || document.body,
              position: 'right',
            }}
          />
        </Td>
      </Tr>
    ));
  }, [rules, sortBy, handleToggle, actionResolver, t, tableColumns]);

  const viewContent = React.useMemo(() => {
    if (isLoading) {
      return <LoadingView />;
    } else if (!rules.length) {
      return (
        <>
          <EmptyState>
            <EmptyStateHeader
              titleText="No Automated Rules"
              icon={<EmptyStateIcon icon={SearchIcon} />}
              headingLevel="h4"
            />
          </EmptyState>
        </>
      );
    } else {
      return (
        <InnerScrollContainer>
          <Table aria-label="Automated Rules Table" variant={TableVariant.compact}>
            <Thead>
              <Tr>
                {tableColumns.map(({ title, tooltip, sortable }, index) => (
                  <Th
                    key={`automatic-rule-header-${title}`}
                    sort={sortable ? getSortParams(index) : undefined}
                    info={
                      tooltip
                        ? {
                            tooltip: tooltip,
                          }
                        : undefined
                    }
                  >
                    {title}
                  </Th>
                ))}
              </Tr>
            </Thead>
            <Tbody>{ruleRows}</Tbody>
          </Table>
        </InnerScrollContainer>
      );
    }
  }, [getSortParams, isLoading, rules, ruleRows, tableColumns]);

  return (
    <>
      <BreadcrumbPage pageTitle="Automated Rules">
        <Card data-quickstart-id="about-rules">
          <CardTitle>{t('Rules.ABOUT_TITLE')}</CardTitle>
          <CardBody>
            <Trans
              t={t}
              components={[
                <Link to={'/recordings'} />,
                <Link to={'/events'} />,
                <Link to={'/security'} />,
                <Link to={'/archives'} />,
              ]}
            >
              Rules.ABOUT_BODY
            </Trans>
          </CardBody>
        </Card>
        <Card>
          <CardBody>
            <Toolbar id="automated-rule-toolbar">
              <ToolbarContent>
                <ToolbarItem key="create" spacer={{ default: 'spacerSm' }}>
                  <Button variant="primary" onClick={handleCreateRule} data-quickstart-id="create-rule-btn">
                    {t('CREATE', { ns: 'common' })}
                  </Button>
                </ToolbarItem>
                <ToolbarItem key="upload">
                  <Button variant="secondary" aria-label="Upload" onClick={handleUploadRule}>
                    <UploadIcon />
                  </Button>
                </ToolbarItem>
                {ruleToWarn ? (
                  <RuleDeleteWarningModal
                    warningType={
                      ruleToWarn.type === 'DELETE'
                        ? DeleteOrDisableWarningType.DeleteAutomatedRules
                        : DeleteOrDisableWarningType.DisableAutomatedRules
                    }
                    ruleName={ruleToWarn.rule.name}
                    visible={warningModalOpen}
                    onAccept={handleWarningModalAccept}
                    onClose={handleWarningModalClose}
                    clean={cleanRuleEnabled}
                    setClean={setCleanRuleEnabled}
                  />
                ) : null}
              </ToolbarContent>
            </Toolbar>
            {viewContent}
          </CardBody>
        </Card>
      </BreadcrumbPage>
      <RuleUploadModal visible={isUploadModalOpen} onClose={handleUploadModalClose}></RuleUploadModal>
    </>
  );
};

export default RulesTable;<|MERGE_RESOLUTION|>--- conflicted
+++ resolved
@@ -58,66 +58,6 @@
 import { RuleUploadModal } from './RulesUploadModal';
 import { RuleToDeleteOrDisable } from './types';
 
-<<<<<<< HEAD
-=======
-const tableColumns: TableColumn[] = [
-  {
-    title: 'Enabled',
-    keyPaths: ['enabled'],
-  },
-  {
-    title: 'Name',
-    keyPaths: ['name'],
-    sortable: true,
-  },
-  {
-    title: 'Description',
-    keyPaths: ['description'],
-  },
-  {
-    title: 'Match Expression',
-    keyPaths: ['matchExpression'],
-    sortable: true,
-    tooltip:
-      'A code-snippet expression which must evaluate to a boolean when applied to a given target. If the expression evaluates to true then the rule applies to that target.',
-  },
-  {
-    title: 'Event Specifier',
-    keyPaths: ['eventSpecifier'],
-    tooltip: 'The name and location of the Event Template applied by this rule.',
-  },
-  {
-    title: 'Maximum age',
-    keyPaths: ['maxAgeSeconds'],
-    tooltip:
-      'The maximum age for data kept in the JFR Recordings started by this rule. Values less than 1 indicate no limit.',
-  },
-  {
-    title: 'Maximum size',
-    keyPaths: ['maxSizeBytes'],
-    tooltip: 'The maximum size for JFR Recordings started by this rule. Values less than 1 indicate no limit.',
-  },
-  {
-    title: 'Archival period',
-    keyPaths: ['archivalPeriodSeconds'],
-    tooltip:
-      'Cryostat will connect to matching targets at this interval and copy the relevant Recording data into its archives. Values less than 1 prevent data from being repeatedly copied into archives - Recordings will be started and remain only in Target JVM memory.',
-  },
-  {
-    title: 'Initial delay',
-    keyPaths: ['initialDelaySeconds'],
-    tooltip:
-      'Cryostat will wait this amount of time before first copying Recording data into its archives. Values less than 0 default to equal to the Archival period. You can set a non-zero Initial delay with a zero Archival period, which will start a Recording and copy it into archives exactly once after a set delay.',
-  },
-  {
-    title: 'Preserved archives',
-    keyPaths: ['preservedArchives'],
-    tooltip:
-      'The number of Recording copies to be maintained in the Cryostat archives. Cryostat will continue retrieving further archived copies and trimming the oldest copies from the archive to maintain this limit. Values less than 1 prevent data from being copied into archives - Recordings will be started and remain only in Target JVM memory.',
-  },
-];
-
->>>>>>> 2e8ad023
 export interface RulesTableProps {}
 
 export const RulesTable: React.FC<RulesTableProps> = (_) => {
@@ -161,6 +101,16 @@
         tooltip: t('Rules.EVENT_SPECIFIER_TOOLTIP'),
       },
       {
+        title: t('MAXIMUM_AGE', { ns: 'common' }),
+        keyPaths: ['maxAgeSeconds'],
+        tooltip: t('Rules.MAX_AGE_TOOLTIP'),
+      },
+      {
+        title: t('MAXIMUM_SIZE', { ns: 'common' }),
+        keyPaths: ['maxSizeBytes'],
+        tooltip: t('Rules.MAX_SIZE_TOOLTIP'),
+      },
+      {
         title: t('ARCHIVAL_PERIOD', { ns: 'common' }),
         keyPaths: ['archivalPeriodSeconds'],
         tooltip: t('Rules.ARCHIVAL_PERIOD_TOOLTIP'),
@@ -174,16 +124,6 @@
         title: t('PRESERVED_ARCHIVES', { ns: 'common' }),
         keyPaths: ['preservedArchives'],
         tooltip: t('Rules.PRESERVED_ARCHIVES_TOOLTIP'),
-      },
-      {
-        title: t('MAXIMUM_AGE', { ns: 'common' }),
-        keyPaths: ['maxAgeSeconds'],
-        tooltip: t('Rules.MAX_AGE_TOOLTIP'),
-      },
-      {
-        title: t('MAXIMUM_SIZE', { ns: 'common' }),
-        keyPaths: ['maxSizeBytes'],
-        tooltip: t('Rules.MAX_SIZE_TOOLTIP'),
       },
     ],
     [t],
