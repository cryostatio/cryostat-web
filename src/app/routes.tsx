--- conflicted
+++ resolved
@@ -21,7 +21,7 @@
 import CreateRecording from './CreateRecording/CreateRecording';
 import Dashboard from './Dashboard/Dashboard';
 import DashboardSolo from './Dashboard/DashboardSolo';
-import Diagnostics from './Diagnostics/Diagnostics';
+import ThreadDumps from './Diagnostics/ThreadDumps';
 import Events from './Events/Events';
 import JMCAgent from './JMCAgent/JMCAgent';
 import NotFound from './NotFound/NotFound';
@@ -39,6 +39,7 @@
 import { useDocumentTitle } from './utils/hooks/useDocumentTitle';
 import { useFeatureLevel } from './utils/hooks/useFeatureLevel';
 import { accessibleRouteChangeHandler, BASEPATH, toPath } from './utils/utils';
+import HeapDumps from './Diagnostics/HeapDumps';
 
 let routeFocusTimer: number;
 const OVERVIEW = 'Routes.NavGroups.OVERVIEW';
@@ -170,22 +171,22 @@
 
 const diagnosticsRoutes: IAppRoute[] = [
   {
-    component: Diagnostics,
-<<<<<<< HEAD
+    component: HeapDumps,
     label: 'Heap Dumps',
     path: toPath('/diagnostics'),
     title: 'Heap Dumps',
     description: 'Create and view heap dumps on single target JVMs.',
     navGroup: DIAGNOSTICS,
-    navSubgroup: CAPTURE,
-=======
+    navSubgroup: ANALYZE,
+  },
+  {
+    component: ThreadDumps,
     label: 'Thread Dumps',
     path: toPath('/diagnostics'),
     title: 'Thread Dumps',
     description: 'Create and view thread dumps on single target JVMs.',
     navGroup: DIAGNOSTICS,
     navSubgroup: ANALYZE,
->>>>>>> 129c75a6
   },
 ];
 
