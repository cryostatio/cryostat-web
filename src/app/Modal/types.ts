/*
 * Copyright The Cryostat Authors.
 *
 * Licensed under the Apache License, Version 2.0 (the "License");
 * you may not use this file except in compliance with the License.
 * You may obtain a copy of the License at
 *
 * http://www.apache.org/licenses/LICENSE-2.0
 *
 * Unless required by applicable law or agreed to in writing, software
 * distributed under the License is distributed on an "AS IS" BASIS,
 * WITHOUT WARRANTIES OR CONDITIONS OF ANY KIND, either express or implied.
 * See the License for the specific language governing permissions and
 * limitations under the License.
 */
export enum DeleteOrDisableWarningType {
  DeleteActiveRecordings = 'DeleteActiveRecordings',
  DeleteArchivedRecordings = 'DeleteArchivedRecordings',
  DeleteAutomatedRules = 'DeleteAutomatedRules',
  DisableAutomatedRules = 'DisableAutomatedRules',
  DeleteEventTemplates = 'DeleteEventTemplates',
  DeleteProbeTemplates = 'DeleteProbeTemplates',
<<<<<<< HEAD
  DeleteHeapDump = 'DeleteHeapDump',
=======
  DeleteThreadDump = 'DeleteThreadDump',
>>>>>>> 129c75a6
  DeleteActiveProbes = 'DeleteActiveProbes',
  DeleteCredentials = 'DeleteCredentials',
  DeleteCustomTargets = 'DeleteCustomTargets',
  DeleteDashboardLayout = 'DeleteDashboardLayout',
  DeleteLayoutTemplate = 'DeleteLayoutTemplate',
  ClearDashboardLayout = 'ClearDashboardLayout',
}

export interface DeleteOrDisableWarning {
  id: DeleteOrDisableWarningType;
  title: string;
  label: string;
  description: string;
  ariaLabel: string;
}

export const DeleteActiveRecordings: DeleteOrDisableWarning = {
  id: DeleteOrDisableWarningType.DeleteActiveRecordings,
  title: 'Permanently delete your JFR Recording?',
  label: 'Delete Active Recording',
  description: `If you click Delete, Recording and report data will be lost.`,
  ariaLabel: 'Recording delete warning',
};

export const DeleteArchivedRecordings: DeleteOrDisableWarning = {
  id: DeleteOrDisableWarningType.DeleteArchivedRecordings,
  title: 'Permanently delete your Archived JFR Recording?',
  label: 'Delete Archived Recording',
  description: `If you click Delete, Recording and report data will be lost.`,
  ariaLabel: 'Recording delete warning',
};

export const DeleteAutomatedRules: DeleteOrDisableWarning = {
  id: DeleteOrDisableWarningType.DeleteAutomatedRules,
  title: 'Permanently delete your Automated Rule?',
  label: 'Delete Automated Rule',
  description: `If you click Delete, rule data will be lost.`,
  ariaLabel: 'Automated Rule delete warning',
};

export const DisableAutomatedRules: DeleteOrDisableWarning = {
  id: DeleteOrDisableWarningType.DisableAutomatedRules,
  title: 'Disable your Automated Rule?',
  label: 'Disable Automated Rule',
  description: `If you click Disable, the rule will be disabled.`,
  ariaLabel: 'Automated Rule disable warning',
};

export const DeleteEventTemplates: DeleteOrDisableWarning = {
  id: DeleteOrDisableWarningType.DeleteEventTemplates,
  title: 'Permanently delete your Event Template?',
  label: 'Delete Event Template',
  description: `If you click Delete, custom Event Template data will be lost.`,
  ariaLabel: 'Event Template delete warning',
};

export const DeleteProbeTemplates: DeleteOrDisableWarning = {
  id: DeleteOrDisableWarningType.DeleteProbeTemplates,
  title: 'Permanently delete your Probe Template?',
  label: 'Delete Probe Template',
  description: `If you click Delete, custom Probe Template data will be lost.`,
  ariaLabel: 'Probe Template delete warning',
};

export const DeleteActiveProbes: DeleteOrDisableWarning = {
  id: DeleteOrDisableWarningType.DeleteActiveProbes,
  title: 'Permanently remove your active probes from the target?',
  label: 'Remove active probes',
  description: `If you click Delete, active probes will be removed from the target.`,
  ariaLabel: 'Active probes remove warning',
};

<<<<<<< HEAD
export const DeleteHeapDump: DeleteOrDisableWarning = {
  id: DeleteOrDisableWarningType.DeleteHeapDump,
  title: 'Permanently delete your archived heap dump?',
  label: 'Delete Heap Dump',
  description: `If you click Delete, your heap dump will be lost.`,
  ariaLabel: 'Heap Dump delete warning',
=======
export const DeleteThreadDump: DeleteOrDisableWarning = {
  id: DeleteOrDisableWarningType.DeleteThreadDump,
  title: 'Permanently delete your archived thread dump?',
  label: 'Delete Thread Dump',
  description: `If you click Delete, your thread dump will be lost.`,
  ariaLabel: 'Thread Dump delete warning',
>>>>>>> 129c75a6
};

export const DeleteCredentials: DeleteOrDisableWarning = {
  id: DeleteOrDisableWarningType.DeleteCredentials,
  title: 'Permanently delete your Credentials?',
  label: 'Delete Credentials',
  description: `If you click Delete, Credential data for this target will be lost.`,
  ariaLabel: 'Credentials delete warning',
};

export const DeleteCustomTargets: DeleteOrDisableWarning = {
  id: DeleteOrDisableWarningType.DeleteCustomTargets,
  title: 'Permanently delete your Custom Target?',
  label: 'Delete Custom Targets',
  description: `If you click Delete, Custom Target information will be lost.`,
  ariaLabel: 'Custom Targets delete warning',
};

export const DeleteDashboardLayout: DeleteOrDisableWarning = {
  id: DeleteOrDisableWarningType.DeleteDashboardLayout,
  title: 'Permanently delete your Dashboard Layout?',
  label: 'Delete Dashboard layouts',
  description: `If you click Delete, Dashboard Layout configuration data will be lost.`,
  ariaLabel: 'Dashboard Layout delete warning',
};

export const ClearDashboardLayout: DeleteOrDisableWarning = {
  id: DeleteOrDisableWarningType.ClearDashboardLayout,
  title: 'Permanently clear your Dashboard Layout?',
  label: 'Clear Dashboard Layout',
  description: 'If you click Clear, all cards in the current Dashboard Layout will be removed.',
  ariaLabel: 'Dashboard Layout clear warning',
};

export const DeleteLayoutTemplate: DeleteOrDisableWarning = {
  id: DeleteOrDisableWarningType.DeleteLayoutTemplate,
  title: 'Permanently delete your Layout Template?',
  label: 'Delete Layout Template',
  description: `If you click Delete, Layout Template configuration data will be lost.`,
  ariaLabel: 'Layout Template delete warning',
};

export const DeleteWarningKinds: DeleteOrDisableWarning[] = [
  DeleteActiveRecordings,
  DeleteArchivedRecordings,
  DeleteAutomatedRules,
  DisableAutomatedRules,
  DeleteEventTemplates,
  DeleteProbeTemplates,
  DeleteActiveProbes,
  DeleteThreadDump,
  DeleteCredentials,
  DeleteHeapDump,
  DeleteCustomTargets,
  DeleteDashboardLayout,
  DeleteLayoutTemplate,
  ClearDashboardLayout,
];<|MERGE_RESOLUTION|>--- conflicted
+++ resolved
@@ -20,11 +20,8 @@
   DisableAutomatedRules = 'DisableAutomatedRules',
   DeleteEventTemplates = 'DeleteEventTemplates',
   DeleteProbeTemplates = 'DeleteProbeTemplates',
-<<<<<<< HEAD
   DeleteHeapDump = 'DeleteHeapDump',
-=======
   DeleteThreadDump = 'DeleteThreadDump',
->>>>>>> 129c75a6
   DeleteActiveProbes = 'DeleteActiveProbes',
   DeleteCredentials = 'DeleteCredentials',
   DeleteCustomTargets = 'DeleteCustomTargets',
@@ -97,21 +94,20 @@
   ariaLabel: 'Active probes remove warning',
 };
 
-<<<<<<< HEAD
 export const DeleteHeapDump: DeleteOrDisableWarning = {
   id: DeleteOrDisableWarningType.DeleteHeapDump,
   title: 'Permanently delete your archived heap dump?',
   label: 'Delete Heap Dump',
   description: `If you click Delete, your heap dump will be lost.`,
   ariaLabel: 'Heap Dump delete warning',
-=======
+};
+
 export const DeleteThreadDump: DeleteOrDisableWarning = {
   id: DeleteOrDisableWarningType.DeleteThreadDump,
   title: 'Permanently delete your archived thread dump?',
   label: 'Delete Thread Dump',
   description: `If you click Delete, your thread dump will be lost.`,
   ariaLabel: 'Thread Dump delete warning',
->>>>>>> 129c75a6
 };
 
 export const DeleteCredentials: DeleteOrDisableWarning = {
