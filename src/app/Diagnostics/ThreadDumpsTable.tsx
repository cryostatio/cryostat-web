/*
 * Copyright The Cryostat Authors.
 *
 * Licensed under the Apache License, Version 2.0 (the "License");
 * you may not use this file except in compliance with the License.
 * You may obtain a copy of the License at
 *
 * http://www.apache.org/licenses/LICENSE-2.0
 *
 * Unless required by applicable law or agreed to in writing, software
 * distributed under the License is distributed on an "AS IS" BASIS,
 * WITHOUT WARRANTIES OR CONDITIONS OF ANY KIND, either express or implied.
 * See the License for the specific language governing permissions and
 * limitations under the License.
 */
import { DeleteWarningModal } from '@app/Modal/DeleteWarningModal';
import { DeleteOrDisableWarningType } from '@app/Modal/types';
import { LabelCell } from '@app/RecordingMetadata/LabelCell';
import { RowAction } from '@app/Recordings/RecordingActions';
import { LoadingProps } from '@app/Shared/Components/types';
import { UpdateFilterOptions } from '@app/Shared/Redux/Filters/Common';
import {
  emptyArchivedThreadDumpFilters,
  ThreadDumpAddFilterIntent,
  ThreadDumpDeleteAllFiltersIntent,
  ThreadDumpDeleteCategoryFiltersIntent,
  ThreadDumpDeleteFilterIntent,
  TargetThreadDumpFilters,
} from '@app/Shared/Redux/Filters/ThreadDumpFilterSlice';
import { RootState, StateDispatch } from '@app/Shared/Redux/ReduxStore';
import { NotificationCategory, NullableTarget, Target, ThreadDump } from '@app/Shared/Services/api.types';
import { ServiceContext } from '@app/Shared/Services/Services';
import useDayjs from '@app/utils/hooks/useDayjs';
import { useSubscriptions } from '@app/utils/hooks/useSubscriptions';
import { TableColumn, formatBytes, hashCode, portalRoot, sortResources } from '@app/utils/utils';
import { useCryostatTranslation } from '@i18n/i18nextUtil';
import {
  Toolbar,
  ToolbarContent,
  ToolbarGroup,
  ToolbarItem,
  Dropdown,
  DropdownItem,
  DropdownList,
  MenuToggleElement,
  MenuToggle,
  Drawer,
  DrawerContent,
  DrawerContentBody,
  Checkbox,
  Button,
  OverflowMenuDropdownItem,
  OverflowMenu,
  OverflowMenuContent,
  OverflowMenuGroup,
  OverflowMenuItem,
  OverflowMenuControl,
  Timestamp,
  TimestampTooltipVariant,
  Divider,
} from '@patternfly/react-core';
import { EllipsisVIcon } from '@patternfly/react-icons';
import { ISortBy, SortByDirection, Table, Tbody, Td, ThProps, Tr } from '@patternfly/react-table';
import _ from 'lodash';
import * as React from 'react';
import { useDispatch, useSelector } from 'react-redux';
import { combineLatest, concatMap, first, forkJoin, Observable, of } from 'rxjs';
import { ColumnConfig, DiagnosticsTable } from './DiagnosticsTable';
import { ThreadDumpFilters, ThreadDumpFiltersCategories } from './Filters/ThreadDumpFilters';
import { ThreadDumpLabelsPanel } from './ThreadDumpLabelsPanel';

const tableColumns: TableColumn[] = [
  {
    title: 'ID',
    keyPaths: ['id'],
    sortable: true,
  },
  {
    title: 'Last Modified',
    keyPaths: ['lastModified'],
    sortable: true,
  },
  {
    title: 'Labels',
    keyPaths: ['metadata', 'labels'],
  },
  {
    title: 'Size',
    keyPaths: ['size'],
    sortable: true,
  },
];

export interface ThreadDumpsProps {
  target: Observable<NullableTarget>;
  isNestedTable: boolean;
  toolbarBreakReference?: HTMLElement | (() => HTMLElement);
}

export const ThreadDumpsTable: React.FC<ThreadDumpsProps> = ({
  target: propsTarget,
  isNestedTable,
  toolbarBreakReference,
}) => {
  const context = React.useContext(ServiceContext);
  const dispatch = useDispatch<StateDispatch>();
  const addSubscription = useSubscriptions();

  const [threadDumps, setThreadDumps] = React.useState<ThreadDump[]>([]);
  const [filteredThreadDumps, setFilteredThreadDumps] = React.useState<ThreadDump[]>([]);
  const [showLabelsPanel, setShowLabelsPanel] = React.useState(false);
  const [checkedIndices, setCheckedIndices] = React.useState([] as number[]);
  const [headerChecked, setHeaderChecked] = React.useState(false);
  const [filterText, setFilterText] = React.useState('');
  const [sortBy, setSortBy] = React.useState<ISortBy>({});
  const [isLoading, setIsLoading] = React.useState(false);
  const [errorMessage, setErrorMessage] = React.useState('');
  const [targetConnectURL, setTargetConnectURL] = React.useState('');
  const [actionLoadings, setActionLoadings] = React.useState<Record<ArchiveActions, boolean>>({ DELETE: false });

  const targetThreadDumpFilters = useSelector((state: RootState) => {
    const filters = state.threadDumpFilters.list.filter(
      (targetFilter: TargetThreadDumpFilters) => targetFilter.target === targetConnectURL,
    );
    return filters.length > 0 ? filters[0].archived.filters : emptyArchivedThreadDumpFilters;
  }) as ThreadDumpFiltersCategories;

  const getSortParams = React.useCallback(
    (columnIndex: number): ThProps['sort'] => ({
      sortBy: sortBy,
      onSort: (_event, index, direction) => {
        setSortBy({
          index: index,
          direction: direction,
        });
      },
      columnIndex,
    }),
    [sortBy, setSortBy],
  );

  React.useEffect(() => {
    addSubscription(
      combineLatest([
        propsTarget,
        context.notificationChannel.messages(NotificationCategory.ThreadDumpMetadataUpdated),
      ]).subscribe(([currentTarget, event]) => {
        if (currentTarget?.jvmId != event.message.threadDump.jvmId) {
          return;
        }

        setThreadDumps((oldThreadDumps) => {
          return oldThreadDumps.map((threadDump) => {
            if (threadDump.threadDumpId === event.message.threadDump.threadDumpId) {
              const updatedThreadDump = {
                ...threadDump,
                metadata: { labels: event.message.threadDump.metadata.labels },
              };
              return updatedThreadDump;
            }
            return threadDump;
          });
        });
      }),
    );
  }, [addSubscription, context, context.notificationChannel, setThreadDumps, propsTarget]);

  const handleThreadDumps = React.useCallback(
    (threadDumps: ThreadDump[]) => {
      setThreadDumps(threadDumps);
      setIsLoading(false);
      setErrorMessage('');
    },
    [setThreadDumps, setIsLoading, setErrorMessage],
  );

  const handleError = React.useCallback(
    (error) => {
      setIsLoading(false);
      setErrorMessage(error.message);
    },
    [setIsLoading, setErrorMessage],
  );

  const handleHeaderCheck = React.useCallback(
    (event, checked) => {
      setHeaderChecked(checked);
      setCheckedIndices(checked ? filteredThreadDumps.map((r) => hashCode(r.threadDumpId)) : []);
    },
    [setHeaderChecked, setCheckedIndices, filteredThreadDumps],
  );

  const handlePostActions = React.useCallback(
    (action: ArchiveActions) => {
      setActionLoadings((old) => {
        const newActionLoadings = { ...old };
        newActionLoadings[action] = false;
        return newActionLoadings;
      });
    },
    [setActionLoadings],
  );

  const handleDeleteThreadDumps = React.useCallback(() => {
    setActionLoadings((old) => ({ ...old, DELETE: true }));
    const tasks: Observable<boolean>[] = [];
    addSubscription(
      propsTarget.subscribe((t) => {
        if (!t) {
          return;
        }
        filteredThreadDumps.forEach((r: ThreadDump) => {
          if (checkedIndices.includes(hashCode(r.threadDumpId))) {
            tasks.push(context.api.deleteThreadDump(t, r.threadDumpId).pipe(first()));
          }
        });
        addSubscription(
          forkJoin(tasks).subscribe({
            next: () => handlePostActions('DELETE'),
            error: () => handlePostActions('DELETE'),
          }),
        );
      }),
    );
  }, [
    addSubscription,
    filteredThreadDumps,
    checkedIndices,
    context.api,
    propsTarget,
    setActionLoadings,
    handlePostActions,
  ]);

  const handleRowCheck = React.useCallback(
    (checked, index) => {
      if (checked) {
        setCheckedIndices((ci) => [...ci, index]);
      } else {
        setHeaderChecked(false);
        setCheckedIndices((ci) => ci.filter((v) => v !== index));
      }
    },
    [setCheckedIndices, setHeaderChecked],
  );

  const queryTargetThreadDumps = React.useCallback(
    (target: Target) => context.api.getTargetThreadDumps(target),
    [context.api],
  );

  const refreshThreadDumps = React.useCallback(() => {
    setIsLoading(true);
    addSubscription(
      propsTarget
        .pipe(
          first(),
          concatMap((target: Target | undefined) => {
            if (target) {
              return queryTargetThreadDumps(target);
            } else {
              setIsLoading(false);
              return of([]);
            }
          }),
        )
        .subscribe({
          next: handleThreadDumps,
          error: handleError,
        }),
    );
  }, [addSubscription, propsTarget, setIsLoading, handleThreadDumps, handleError, queryTargetThreadDumps]);

  const handleClearFilters = React.useCallback(() => {
    dispatch(ThreadDumpDeleteAllFiltersIntent(targetConnectURL));
  }, [dispatch, targetConnectURL]);

  const updateFilters = React.useCallback(
    (target, { filterValue, filterKey, filterValueIndex, deleted = false, deleteOptions }: UpdateFilterOptions) => {
      if (deleted) {
        if (deleteOptions && deleteOptions.all) {
          dispatch(ThreadDumpDeleteCategoryFiltersIntent(target, filterKey));
        } else {
          dispatch(ThreadDumpDeleteFilterIntent(target, filterKey, filterValue, filterValueIndex));
        }
      } else {
        dispatch(ThreadDumpAddFilterIntent(target, filterKey, filterValue));
      }
    },
    [dispatch],
  );

  React.useEffect(() => {
    setCheckedIndices((ci) => {
      const filteredThreadDumpIdx = new Set(filteredThreadDumps.map((r) => hashCode(r.threadDumpId)));
      return ci.filter((idx) => filteredThreadDumpIdx.has(idx));
    });
  }, [filteredThreadDumps, setCheckedIndices]);

  React.useEffect(() => {
    setHeaderChecked(checkedIndices.length === filteredThreadDumps.length);
  }, [setHeaderChecked, checkedIndices, filteredThreadDumps.length]);

  React.useEffect(() => {
    addSubscription(
      context.notificationChannel.messages(NotificationCategory.ThreadDumpDeleted).subscribe((msg) => {
        setThreadDumps((old) => old.filter((t) => t.threadDumpId !== msg.message.threadDump.threadDumpId));
      }),
    );
  }, [addSubscription, context.notificationChannel, refreshThreadDumps]);

  React.useEffect(() => {
    addSubscription(
      context.notificationChannel.messages(NotificationCategory.ThreadDumpSuccess).subscribe(() => {
        refreshThreadDumps();
      }),
    );
  }, [addSubscription, context.notificationChannel, refreshThreadDumps]);

  React.useEffect(() => {
    addSubscription(
      propsTarget.subscribe((target) => {
        setTargetConnectURL(target?.connectUrl || '');
        setFilterText('');
        refreshThreadDumps();
      }),
    );
  }, [propsTarget, addSubscription, refreshThreadDumps]);

  React.useEffect(() => {
    if (!context.settings.autoRefreshEnabled()) {
      return;
    }
    const id = window.setInterval(
      () => refreshThreadDumps(),
      context.settings.autoRefreshPeriod() * context.settings.autoRefreshUnits(),
    );
    return () => window.clearInterval(id);
  }, [context.settings, refreshThreadDumps]);

  React.useEffect(() => {
    let filtered: ThreadDump[];
    if (!filterText) {
      filtered = threadDumps;
    } else {
      const reg = new RegExp(_.escapeRegExp(filterText), 'i');
      filtered = threadDumps.filter((t: ThreadDump) => reg.test(t.threadDumpId));
    }

    setFilteredThreadDumps(
      sortResources(
        {
          index: sortBy.index ?? 0,
          direction: sortBy.direction ?? SortByDirection.asc,
        },
        filtered,
        tableColumns,
      ),
    );
  }, [filterText, threadDumps, sortBy, setFilteredThreadDumps]);

  const handleDownloadThreadDump = React.useCallback(
    (threadDump) => {
      context.api.downloadThreadDump(threadDump);
    },
    [context.api],
  );

  const handleEditLabels = React.useCallback(() => {
    setShowLabelsPanel(true);
  }, [setShowLabelsPanel]);

  const LabelsPanel = React.useMemo(
    () => (
      <ThreadDumpLabelsPanel setShowPanel={setShowLabelsPanel} checkedIndices={checkedIndices} target={propsTarget} />
    ),
    [checkedIndices, propsTarget, setShowLabelsPanel],
  );

  const threadDumpsToolbar = React.useMemo(
    () => (
      <ThreadDumpsToolbar
        target={targetConnectURL}
        checkedIndices={checkedIndices}
        threadDumpFilters={targetThreadDumpFilters}
        threadDumps={threadDumps}
        filteredThreadDumps={filteredThreadDumps}
        updateFilters={updateFilters}
        handleClearFilters={handleClearFilters}
        handleEditLabels={handleEditLabels}
        handleDelete={handleDeleteThreadDumps}
        actionLoadings={actionLoadings}
        toolbarBreakReference={toolbarBreakReference}
      />
    ),
    [
      targetConnectURL,
      checkedIndices,
      targetThreadDumpFilters,
      threadDumps,
      filteredThreadDumps,
      updateFilters,
      handleClearFilters,
      handleEditLabels,
      handleDeleteThreadDumps,
      actionLoadings,
      toolbarBreakReference,
    ],
  );

  const totalArchiveSize = React.useMemo(
    () => filteredThreadDumps.reduce((total, r) => total + r.size, 0),
    [filteredThreadDumps],
  );

  const columnConfig: ColumnConfig = React.useMemo(
    () => ({
      columns: tableColumns,
      onSort: getSortParams,
    }),
    [getSortParams],
  );

  return (
    <Drawer isExpanded={showLabelsPanel} isInline id={'thread-dumps-drawer'}>
      <DrawerContent panelContent={LabelsPanel} className="thread-dumps-table-drawer-content">
        <DrawerContentBody hasPadding>
          <DiagnosticsTable
            tableTitle="Thread Dumps"
            toolbar={threadDumpsToolbar}
            tableColumns={columnConfig}
            tableFooter={
              threadDumps.length > 0 && (
                <Table borders={false}>
                  <Tbody>
                    <Tr>
                      <Td width={15}>
                        <b>Total size: {formatBytes(totalArchiveSize)}</b>
                      </Td>
                    </Tr>
                  </Tbody>
                </Table>
              )
            }
            isHeaderChecked={headerChecked}
            onHeaderCheck={handleHeaderCheck}
            isLoading={isLoading}
            isEmpty={!threadDumps.length}
            isEmptyFilterResult={!filteredThreadDumps.length}
            clearFilters={handleClearFilters}
            isNestedTable={isNestedTable}
            errorMessage={errorMessage}
          >
            {filteredThreadDumps.map((r) => (
              <ThreadDumpRow
                key={r.threadDumpId}
                threadDump={r}
                labelFilters={targetThreadDumpFilters.Label}
                index={hashCode(r.threadDumpId)}
                sourceTarget={propsTarget}
                currentSelectedTargetURL={targetConnectURL}
                checkedIndices={checkedIndices}
                handleRowCheck={handleRowCheck}
                updateFilters={updateFilters}
                onDownload={handleDownloadThreadDump}
              />
            ))}
          </DiagnosticsTable>
        </DrawerContentBody>
      </DrawerContent>
    </Drawer>
  );
};

export interface ThreadDumpActionProps {
  threadDump: ThreadDump;
  onDownload: (threadDump: ThreadDump) => void;
}

export const ThreadDumpAction: React.FC<ThreadDumpActionProps> = ({ threadDump, onDownload, ...props }) => {
  const { t } = useCryostatTranslation();
  const [isOpen, setIsOpen] = React.useState(false);

  const actionItems = React.useMemo(() => {
    return [
      {
        title: 'Download Thread Dump',
        key: 'download-threaddump',
        onClick: () => onDownload(threadDump),
      },
    ] as RowAction[];
  }, [onDownload, threadDump]);

  const toggle = React.useCallback(
    (toggleRef: React.Ref<MenuToggleElement>) => (
      <MenuToggle
        ref={toggleRef}
        onClick={() => setIsOpen((isOpen) => !isOpen)}
        isExpanded={isOpen}
        variant="plain"
        data-quickstart-id="recording-kebab"
        aria-label={t('ThreadDumpActions.ARIA_LABELS.MENU_TOGGLE')}
      >
        <EllipsisVIcon />
      </MenuToggle>
    ),
    [t, setIsOpen, isOpen],
  );

  return (
<<<<<<< HEAD
    <Dropdown
      toggle={(toggleRef: React.Ref<MenuToggleElement>) => (
        <MenuToggle
          aria-label={t('ThreadDumpActions.ARIA_LABELS.MENU_TOGGLE')}
          variant="plain"
          ref={toggleRef}
          onClick={(event) => handleToggle(event, !isOpen)}
          data-quickstart-id="thread-dumps-kebab"
        >
          <EllipsisVIcon />
        </MenuToggle>
      )}
      onOpenChange={setIsOpen}
      onOpenChangeKeys={['Escape']}
      isOpen={isOpen}
      popperProps={{
        position: 'right',
        enableFlip: true,
      }}
    >
      <DropdownList>{dropdownItems}</DropdownList>
    </Dropdown>
=======
    <Td {...props} isActionCell>
      <Dropdown
        toggle={toggle}
        popperProps={{
          enableFlip: true,
          position: 'right',
        }}
        isOpen={isOpen}
        onOpenChange={(isOpen) => setIsOpen(isOpen)}
        onOpenChangeKeys={['Escape']}
      >
        <DropdownList>
          {actionItems.map((action) =>
            action.isSeparator ? (
              <Divider />
            ) : (
              <DropdownItem
                key={action.key}
                onClick={() => {
                  setIsOpen(false);
                  action.onClick && action.onClick();
                }}
                data-quickstart-id={action.key}
              >
                {action.title}
              </DropdownItem>
            ),
          )}
        </DropdownList>
      </Dropdown>
    </Td>
>>>>>>> e885c5fc
  );
};

export interface ThreadDumpRowProps {
  threadDump: ThreadDump;
  index: number;
  currentSelectedTargetURL: string;
  sourceTarget: Observable<NullableTarget>;
  checkedIndices: number[];
  labelFilters: string[];
  handleRowCheck: (checked: boolean, rowIdx: string | number) => void;
  updateFilters: (target: string, updateFilterOptions: UpdateFilterOptions) => void;
  onDownload: (threadDump: ThreadDump) => void;
}

export const ThreadDumpRow: React.FC<ThreadDumpRowProps> = ({
  threadDump,
  index,
  currentSelectedTargetURL,
  checkedIndices,
  labelFilters,
  handleRowCheck,
  updateFilters,
  onDownload,
}) => {
  const [dayjs, datetimeContext] = useDayjs();

  const handleCheck = React.useCallback(
    (_, checked: boolean) => {
      handleRowCheck(checked, index);
    },
    [index, handleRowCheck],
  );

  const parentRow = React.useMemo(() => {
    return (
      <Tr key={`${index}_parent`}>
        <Td key={`thread-dump-table-row-${index}_0`}>
          <Checkbox
            name={`thread-dump-table-row-${index}-check`}
            onChange={handleCheck}
            isChecked={checkedIndices.includes(index)}
            id={`thread-dump-table-row-${index}-check`}
            data-quickstart-id={`thread-dumps-check-box`}
          />
        </Td>
        <Td key={`thread-dump-table-row-${index}_1`} dataLabel={tableColumns[0].title}>
          {threadDump.threadDumpId}
        </Td>
        <Td key={`thread-dump-table-row-${index}_2`} dataLabel={tableColumns[1].title}>
          <Timestamp
            className="thread-dump-table__timestamp"
            tooltip={{ variant: TimestampTooltipVariant.custom, content: dayjs(threadDump.lastModified).toISOString() }}
          >
            {dayjs(threadDump.lastModified).tz(datetimeContext.timeZone.full).format('L LTS z')}
          </Timestamp>
        </Td>
        <Td key={`thread-dump-table-row-${index}_3`} dataLabel={tableColumns[2].title}>
          <LabelCell
            target={currentSelectedTargetURL}
            clickableOptions={{
              updateFilters: updateFilters,
              labelFilters: labelFilters,
            }}
            labels={threadDump.metadata.labels}
          />
        </Td>
        <Td key={`thread-dump-table-row-${index}_4`} dataLabel={tableColumns[3].title}>
          {formatBytes(threadDump.size ?? 0)}
        </Td>
        {<ThreadDumpAction threadDump={threadDump} onDownload={onDownload} />}
      </Tr>
    );
  }, [
    datetimeContext.timeZone.full,
    dayjs,
    onDownload,
    threadDump,
    index,
    checkedIndices,
    labelFilters,
    currentSelectedTargetURL,
    updateFilters,
    handleCheck,
  ]);

  return <Tbody key={index}>{parentRow}</Tbody>;
};

export type ArchiveActions = 'DELETE';

export interface ThreadDumpsTableToolbarProps {
  target: string;
  checkedIndices: number[];
  threadDumpFilters: ThreadDumpFiltersCategories;
  threadDumps: ThreadDump[];
  filteredThreadDumps: ThreadDump[];
  updateFilters: (target: string, updateFilterOptions: UpdateFilterOptions) => void;
  handleClearFilters: () => void;
  handleEditLabels: () => void;
  handleDelete: () => void;
  actionLoadings: Record<ArchiveActions, boolean>;
  toolbarBreakReference?: HTMLElement | (() => HTMLElement);
}

const ThreadDumpsToolbar: React.FC<ThreadDumpsTableToolbarProps> = (props) => {
  const context = React.useContext(ServiceContext);
  const [warningModalOpen, setWarningModalOpen] = React.useState(false);
  const [actionToggleOpen, setActionToggleOpen] = React.useState(false);

  const handleActionToggle = React.useCallback(() => setActionToggleOpen((old) => !old), [setActionToggleOpen]);

  const handleWarningModalClose = React.useCallback(() => {
    setWarningModalOpen(false);
  }, [setWarningModalOpen]);

  const handleDeleteButton = React.useCallback(() => {
    if (context.settings.deletionDialogsEnabledFor(DeleteOrDisableWarningType.DeleteThreadDump)) {
      setWarningModalOpen(true);
    } else {
      props.handleDelete();
    }
  }, [context.settings, setWarningModalOpen, props]);

  const deleteThreadDumpWarningModal = React.useMemo(() => {
    return (
      <DeleteWarningModal
        warningType={DeleteOrDisableWarningType.DeleteThreadDump}
        visible={warningModalOpen}
        onAccept={props.handleDelete}
        onClose={handleWarningModalClose}
      />
    );
  }, [warningModalOpen, props.handleDelete, handleWarningModalClose]);

  const actionLoadingProps = React.useMemo<Record<ArchiveActions, LoadingProps>>(
    () => ({
      DELETE: {
        spinnerAriaValueText: 'Deleting',
        spinnerAriaLabel: 'deleting-thread-dump',
        isLoading: props.actionLoadings['DELETE'],
      } as LoadingProps,
    }),
    [props],
  );

  const buttons = React.useMemo(() => {
    return [
      {
        default: (
          <Button
            variant="secondary"
            onClick={props.handleEditLabels}
            isDisabled={!props.checkedIndices.length}
            data-quickstart-id="thread-dumps-edit-labels"
          >
            Edit Labels
          </Button>
        ),
        collapsed: (
          <OverflowMenuDropdownItem key={'Edit Labels'} isShared onClick={props.handleEditLabels}>
            Edit Labels
          </OverflowMenuDropdownItem>
        ),
        key: 'Edit Labels',
      },
      {
        default: (
          <Button
            variant="danger"
            onClick={handleDeleteButton}
            isDisabled={!props.checkedIndices.length || props.actionLoadings['DELETE']}
            {...actionLoadingProps['DELETE']}
          >
            {props.actionLoadings['DELETE'] ? 'Deleting' : 'Delete'}
          </Button>
        ),
        collapsed: (
          <OverflowMenuDropdownItem key={'Delete'} isShared onClick={handleDeleteButton}>
            {props.actionLoadings['DELETE'] ? 'Deleting' : 'Delete'}
          </OverflowMenuDropdownItem>
        ),
        key: 'Delete',
      },
    ];
  }, [
    props.handleEditLabels,
    handleDeleteButton,
    props.checkedIndices.length,
    props.actionLoadings,
    actionLoadingProps,
  ]);

  return (
    <Toolbar id="thread-dumps-toolbar" aria-label="thread-dumps-toolbar" clearAllFilters={props.handleClearFilters}>
      <ToolbarContent>
        <ThreadDumpFilters
          target={props.target}
          threadDumps={props.threadDumps}
          filters={props.threadDumpFilters}
          updateFilters={props.updateFilters}
          breakpoint={'xl'}
        />
        <ToolbarItem variant="separator" className="thread-dumps-toolbar-separator" />
        <ToolbarGroup variant="button-group" style={{ alignSelf: 'start' }}>
          <ToolbarItem variant="overflow-menu">
            <OverflowMenu
              breakpoint="sm"
              breakpointReference={
                props.toolbarBreakReference || (() => document.getElementById('thread-dumps-toolbar') || document.body)
              }
            >
              <OverflowMenuContent>
                <OverflowMenuGroup groupType="button">
                  {buttons.map((b) => (
                    <OverflowMenuItem key={b.key}>{b.default}</OverflowMenuItem>
                  ))}
                </OverflowMenuGroup>
              </OverflowMenuContent>
              <OverflowMenuControl>
                <Dropdown
                  onSelect={() => setActionToggleOpen(false)}
                  toggle={(toggleRef: React.Ref<MenuToggleElement>) => (
                    <MenuToggle variant="plain" ref={toggleRef} onClick={() => handleActionToggle()}>
                      <EllipsisVIcon />
                    </MenuToggle>
                  )}
                  onOpenChange={setActionToggleOpen}
                  onOpenChangeKeys={['Escape']}
                  isOpen={actionToggleOpen}
                  popperProps={{
                    appendTo: portalRoot,
                    enableFlip: true,
                  }}
                >
                  <DropdownList>{buttons.map((b) => b.collapsed)}</DropdownList>
                </Dropdown>
              </OverflowMenuControl>
            </OverflowMenu>
          </ToolbarItem>
        </ToolbarGroup>
        {deleteThreadDumpWarningModal}
      </ToolbarContent>
    </Toolbar>
  );
};<|MERGE_RESOLUTION|>--- conflicted
+++ resolved
@@ -508,30 +508,6 @@
   );
 
   return (
-<<<<<<< HEAD
-    <Dropdown
-      toggle={(toggleRef: React.Ref<MenuToggleElement>) => (
-        <MenuToggle
-          aria-label={t('ThreadDumpActions.ARIA_LABELS.MENU_TOGGLE')}
-          variant="plain"
-          ref={toggleRef}
-          onClick={(event) => handleToggle(event, !isOpen)}
-          data-quickstart-id="thread-dumps-kebab"
-        >
-          <EllipsisVIcon />
-        </MenuToggle>
-      )}
-      onOpenChange={setIsOpen}
-      onOpenChangeKeys={['Escape']}
-      isOpen={isOpen}
-      popperProps={{
-        position: 'right',
-        enableFlip: true,
-      }}
-    >
-      <DropdownList>{dropdownItems}</DropdownList>
-    </Dropdown>
-=======
     <Td {...props} isActionCell>
       <Dropdown
         toggle={toggle}
@@ -563,7 +539,6 @@
         </DropdownList>
       </Dropdown>
     </Td>
->>>>>>> e885c5fc
   );
 };
 
