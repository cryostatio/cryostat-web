/*
 * Copyright The Cryostat Authors.
 *
 * Licensed under the Apache License, Version 2.0 (the "License");
 * you may not use this file except in compliance with the License.
 * You may obtain a copy of the License at
 *
 * http://www.apache.org/licenses/LICENSE-2.0
 *
 * Unless required by applicable law or agreed to in writing, software
 * distributed under the License is distributed on an "AS IS" BASIS,
 * WITHOUT WARRANTIES OR CONDITIONS OF ANY KIND, either express or implied.
 * See the License for the specific language governing permissions and
 * limitations under the License.
 */
import { DeleteWarningModal } from '@app/Modal/DeleteWarningModal';
import { DeleteOrDisableWarningType } from '@app/Modal/types';
<<<<<<< HEAD
import { LabelCell } from '@app/RecordingMetadata/LabelCell';
import { RowAction } from '@app/Recordings/RecordingActions';
import { LoadingProps } from '@app/Shared/Components/types';
import { UpdateFilterOptions } from '@app/Shared/Redux/Filters/Common';
import {
  emptyArchivedHeapDumpFilters,
  HeapDumpAddFilterIntent,
  HeapDumpDeleteAllFiltersIntent,
  HeapDumpDeleteCategoryFiltersIntent,
  HeapDumpDeleteFilterIntent,
  TargetHeapDumpFilters,
} from '@app/Shared/Redux/Filters/HeapDumpFilterSlice';
import { RootState, StateDispatch } from '@app/Shared/Redux/ReduxStore';
import { NotificationCategory, HeapDump, NullableTarget, Target } from '@app/Shared/Services/api.types';
=======
import { LoadingView } from '@app/Shared/Components/LoadingView';
import { NotificationCategory, HeapDump, NullableTarget, Target } from '@app/Shared/Services/api.types';
import { NotificationsContext } from '@app/Shared/Services/Notifications.service';
>>>>>>> a356a382
import { ServiceContext } from '@app/Shared/Services/Services';
import useDayjs from '@app/utils/hooks/useDayjs';
import { useSubscriptions } from '@app/utils/hooks/useSubscriptions';
import { TableColumn, formatBytes, hashCode, portalRoot, sortResources } from '@app/utils/utils';
import { useCryostatTranslation } from '@i18n/i18nextUtil';
import {
  Toolbar,
  ToolbarContent,
  ToolbarGroup,
  ToolbarItem,
  Dropdown,
  DropdownItem,
  DropdownList,
  MenuToggleElement,
  MenuToggle,
  Drawer,
  DrawerContent,
  DrawerContentBody,
  Checkbox,
  Button,
  OverflowMenuDropdownItem,
  OverflowMenu,
  OverflowMenuContent,
  OverflowMenuGroup,
  OverflowMenuItem,
  OverflowMenuControl,
  TimestampTooltipVariant,
  Timestamp,
  Divider,
} from '@patternfly/react-core';
import { EllipsisVIcon } from '@patternfly/react-icons';
import { ISortBy, SortByDirection, Table, Tbody, Td, ThProps, Tr } from '@patternfly/react-table';
import _ from 'lodash';
import * as React from 'react';
<<<<<<< HEAD
import { useDispatch, useSelector } from 'react-redux';
import { combineLatest, concatMap, first, forkJoin, Observable, of } from 'rxjs';
import { ColumnConfig, DiagnosticsTable } from './DiagnosticsTable';
import { HeapDumpFilters, HeapDumpFiltersCategories } from './Filters/HeapDumpFilters';
import { HeapDumpLabelsPanel } from './HeapDumpLabelsPanel';
=======
import { concatMap, first, Observable, of } from 'rxjs';
>>>>>>> a356a382

const tableColumns: TableColumn[] = [
  {
    title: 'ID',
    keyPaths: ['id'],
    sortable: true,
  },
  {
    title: 'Last Modified',
    keyPaths: ['lastModified'],
    sortable: true,
  },
  {
    title: 'Size',
    keyPaths: ['size'],
    sortable: true,
  },
  {
    title: 'Labels',
    keyPaths: ['metadata', 'labels'],
  },
];

export interface HeapDumpsProps {
  target: Observable<NullableTarget>;
<<<<<<< HEAD
  isNestedTable: boolean;
  toolbarBreakReference?: HTMLElement | (() => HTMLElement);
}

export const HeapDumpsTable: React.FC<HeapDumpsProps> = ({
  target: propsTarget,
  isNestedTable,
  toolbarBreakReference,
}) => {
=======
}

export const HeapDumpsTable: React.FC<HeapDumpsProps> = ({ target: propsTarget }) => {
>>>>>>> a356a382
  const context = React.useContext(ServiceContext);
  const dispatch = useDispatch<StateDispatch>();
  const addSubscription = useSubscriptions();

  const [heapDumps, setHeapDumps] = React.useState<HeapDump[]>([]);
  const [filteredHeapDumps, setFilteredHeapDumps] = React.useState<HeapDump[]>([]);
  const [showLabelsPanel, setShowLabelsPanel] = React.useState(false);
  const [checkedIndices, setCheckedIndices] = React.useState([] as number[]);
  const [headerChecked, setHeaderChecked] = React.useState(false);
  const [filterText, setFilterText] = React.useState('');
  const [sortBy, setSortBy] = React.useState<ISortBy>({});
  const [isLoading, setIsLoading] = React.useState(false);
  const [errorMessage, setErrorMessage] = React.useState('');
  const [targetConnectURL, setTargetConnectURL] = React.useState('');
  const [actionLoadings, setActionLoadings] = React.useState<Record<ArchiveActions, boolean>>({ DELETE: false });

  const targetHeapDumpFilters = useSelector((state: RootState) => {
    const filters = state.heapDumpFilters.list.filter(
      (targetFilter: TargetHeapDumpFilters) => targetFilter.target === targetConnectURL,
    );
    return filters.length > 0 ? filters[0].archived.filters : emptyArchivedHeapDumpFilters;
  }) as HeapDumpFiltersCategories;

  const getSortParams = React.useCallback(
    (columnIndex: number): ThProps['sort'] => ({
      sortBy: sortBy,
      onSort: (_event, index, direction) => {
        setSortBy({
          index: index,
          direction: direction,
        });
      },
      columnIndex,
    }),
    [sortBy, setSortBy],
  );

  const handleHeapDumps = React.useCallback(
    (heapDumps: HeapDump[]) => {
      setHeapDumps(heapDumps);
      setIsLoading(false);
      setErrorMessage('');
    },
    [setHeapDumps, setIsLoading, setErrorMessage],
  );

  const handleError = React.useCallback(
    (error) => {
      setIsLoading(false);
      setErrorMessage(error.message);
    },
    [setIsLoading, setErrorMessage],
  );

<<<<<<< HEAD
  const handleHeaderCheck = React.useCallback(
    (event, checked) => {
      setHeaderChecked(checked);
      setCheckedIndices(checked ? filteredHeapDumps.map((r) => hashCode(r.heapDumpId)) : []);
    },
    [setHeaderChecked, setCheckedIndices, filteredHeapDumps],
  );

  React.useEffect(() => {
    addSubscription(
      combineLatest([
        propsTarget,
        context.notificationChannel.messages(NotificationCategory.HeapDumpMetadataUpdated),
      ]).subscribe(([currentTarget, event]) => {
        if (currentTarget?.jvmId != event.message.heapDump.jvmId) {
          return;
        }

        setHeapDumps((oldHeapDumps) => {
          return oldHeapDumps.map((heapDump) => {
            if (heapDump.heapDumpId === event.message.heapDump.heapDumpId) {
              const updatedHeapDump = { ...heapDump, metadata: { labels: event.message.heapDump.metadata.labels } };
              return updatedHeapDump;
            }
            return heapDump;
          });
        });
      }),
    );
  }, [addSubscription, context, context.notificationChannel, setHeapDumps, propsTarget]);

  const handlePostActions = React.useCallback(
    (action: ArchiveActions) => {
      setActionLoadings((old) => {
        const newActionLoadings = { ...old };
        newActionLoadings[action] = false;
        return newActionLoadings;
      });
    },
    [setActionLoadings],
=======
  const queryTargetHeapDumps = React.useCallback(
    (target: Target) => context.api.getTargetHeapDumps(target),
    [context.api],
  );

  const refreshHeapDumps = React.useCallback(() => {
    setIsLoading(true);
    addSubscription(
      propsTarget
        .pipe(
          first(),
          concatMap((target: Target | undefined) => {
            if (target) {
              return queryTargetHeapDumps(target);
            } else {
              setIsLoading(false);
              return of([]);
            }
          }),
        )
        .subscribe({
          next: handleHeapDumps,
          error: handleError,
        }),
    );
  }, [addSubscription, propsTarget, setIsLoading, handleHeapDumps, handleError, queryTargetHeapDumps]);

  const handleDelete = React.useCallback(
    (heapDump: HeapDump) => {
      addSubscription(
        propsTarget
          .pipe(
            first(),
            concatMap((target: Target | undefined) => {
              if (target) {
                return context.api.deleteHeapDump(target, heapDump.heapDumpId);
              } else {
                return of([]);
              }
            }),
          )
          .subscribe({
            error: handleError,
          }),
      );
    },
    [addSubscription, handleError, propsTarget, context.api],
>>>>>>> a356a382
  );

  const handleDeleteHeapDumps = React.useCallback(() => {
    setActionLoadings((old) => ({ ...old, DELETE: true }));
    const tasks: Observable<boolean>[] = [];
    addSubscription(
<<<<<<< HEAD
      propsTarget.subscribe((t) => {
        if (!t) {
          return;
        }
        filteredHeapDumps.forEach((r: HeapDump) => {
          if (checkedIndices.includes(hashCode(r.heapDumpId))) {
            tasks.push(context.api.deleteHeapDump(t, r.heapDumpId).pipe(first()));
          }
        });
        addSubscription(
          forkJoin(tasks).subscribe({
            next: () => handlePostActions('DELETE'),
            error: () => handlePostActions('DELETE'),
          }),
        );
=======
      context.notificationChannel.messages(NotificationCategory.HeapDumpDeleted).subscribe((msg) => {
        setHeapDumps((old) => old.filter((t) => t.heapDumpId !== msg.message.heapDump.heapDumpId));
>>>>>>> a356a382
      }),
    );
  }, [
    addSubscription,
    filteredHeapDumps,
    checkedIndices,
    context.api,
    propsTarget,
    setActionLoadings,
    handlePostActions,
  ]);

  const handleRowCheck = React.useCallback(
    (checked, index) => {
      if (checked) {
        setCheckedIndices((ci) => [...ci, index]);
      } else {
        setHeaderChecked(false);
        setCheckedIndices((ci) => ci.filter((v) => v !== index));
      }
    },
    [setCheckedIndices, setHeaderChecked],
  );

  const queryTargetHeapDumps = React.useCallback(
    (target: Target) => context.api.getTargetHeapDumps(target),
    [context.api],
  );

  const refreshHeapDumps = React.useCallback(() => {
    setIsLoading(true);
    addSubscription(
      propsTarget
        .pipe(
          first(),
          concatMap((target: Target | undefined) => {
            if (target) {
              return queryTargetHeapDumps(target);
            } else {
              setIsLoading(false);
              return of([]);
            }
          }),
        )
        .subscribe({
          next: handleHeapDumps,
          error: handleError,
        }),
    );
  }, [addSubscription, propsTarget, setIsLoading, handleHeapDumps, handleError, queryTargetHeapDumps]);

  const handleClearFilters = React.useCallback(() => {
    dispatch(HeapDumpDeleteAllFiltersIntent(targetConnectURL));
  }, [dispatch, targetConnectURL]);

  const updateFilters = React.useCallback(
    (target, { filterValue, filterKey, filterValueIndex, deleted = false, deleteOptions }: UpdateFilterOptions) => {
      if (deleted) {
        if (deleteOptions && deleteOptions.all) {
          dispatch(HeapDumpDeleteCategoryFiltersIntent(target, filterKey));
        } else {
          dispatch(HeapDumpDeleteFilterIntent(target, filterKey, filterValue, filterValueIndex));
        }
      } else {
        dispatch(HeapDumpAddFilterIntent(target, filterKey, filterValue));
      }
    },
    [dispatch],
  );

  React.useEffect(() => {
    setCheckedIndices((ci) => {
      const filteredHeapDumpIdx = new Set(filteredHeapDumps.map((r) => hashCode(r.heapDumpId)));
      return ci.filter((idx) => filteredHeapDumpIdx.has(idx));
    });
  }, [filteredHeapDumps, setCheckedIndices]);

  React.useEffect(() => {
    setHeaderChecked(checkedIndices.length === filteredHeapDumps.length);
  }, [setHeaderChecked, checkedIndices, filteredHeapDumps.length]);

  React.useEffect(() => {
    addSubscription(
      context.notificationChannel.messages(NotificationCategory.HeapDumpDeleted).subscribe((msg) => {
        setHeapDumps((old) => old.filter((t) => t.heapDumpId !== msg.message.heapDump.heapDumpId));
      }),
    );
  }, [addSubscription, context.notificationChannel, setHeapDumps]);

  /*
  React.useEffect(() => {
    addSubscription(
      context.notificationChannel.messages(NotificationCategory.HeapDumpUploaded).subscribe(() => {
        refreshHeapDumps();
      }),
    );
  }, [addSubscription, context.notificationChannel, refreshHeapDumps]);
*/
  React.useEffect(() => {
    addSubscription(
<<<<<<< HEAD
      propsTarget.subscribe((target) => {
        setTargetConnectURL(target?.connectUrl || '');
=======
      propsTarget.subscribe(() => {
>>>>>>> a356a382
        setFilterText('');
        refreshHeapDumps();
      }),
    );
  }, [propsTarget, addSubscription, refreshHeapDumps]);

  React.useEffect(() => {
    if (!context.settings.autoRefreshEnabled()) {
      return;
    }
    const id = window.setInterval(
      () => refreshHeapDumps(),
      context.settings.autoRefreshPeriod() * context.settings.autoRefreshUnits(),
    );
    return () => window.clearInterval(id);
  }, [context.settings, refreshHeapDumps]);

  React.useEffect(() => {
    let filtered: HeapDump[];
    if (!filterText) {
      filtered = heapDumps;
    } else {
      const reg = new RegExp(_.escapeRegExp(filterText), 'i');
      filtered = heapDumps.filter((t: HeapDump) => reg.test(t.heapDumpId));
    }

    setFilteredHeapDumps(
      sortResources(
        {
          index: sortBy.index ?? 0,
          direction: sortBy.direction ?? SortByDirection.asc,
        },
        filtered,
        tableColumns,
      ),
    );
  }, [filterText, heapDumps, sortBy, setFilteredHeapDumps]);

  const handleDownloadHeapDump = React.useCallback(
    (heapDump) => {
      context.api.downloadHeapDump(heapDump);
    },
    [context.api],
  );

  const handleEditLabels = React.useCallback(() => {
    setShowLabelsPanel(true);
  }, [setShowLabelsPanel]);

  const LabelsPanel = React.useMemo(
    () => <HeapDumpLabelsPanel setShowPanel={setShowLabelsPanel} checkedIndices={checkedIndices} />,
    [checkedIndices, setShowLabelsPanel],
  );

  const heapDumpsToolbar = React.useMemo(
    () => (
      <HeapDumpsToolbar
        target={targetConnectURL}
        checkedIndices={checkedIndices}
        heapDumpFilters={targetHeapDumpFilters}
        heapDumps={heapDumps}
        filteredHeapDumps={filteredHeapDumps}
        updateFilters={updateFilters}
        handleClearFilters={handleClearFilters}
        handleEditLabels={handleEditLabels}
        handleDelete={handleDeleteHeapDumps}
        actionLoadings={actionLoadings}
        toolbarBreakReference={toolbarBreakReference}
      />
    ),
    [
      targetConnectURL,
      checkedIndices,
      targetHeapDumpFilters,
      heapDumps,
      filteredHeapDumps,
      updateFilters,
      handleClearFilters,
      handleEditLabels,
      handleDeleteHeapDumps,
      actionLoadings,
      toolbarBreakReference,
    ],
  );

  const totalArchiveSize = React.useMemo(
    () => filteredHeapDumps.reduce((total, r) => total + r.size, 0),
    [filteredHeapDumps],
  );

  const columnConfig: ColumnConfig = React.useMemo(
    () => ({
      columns: tableColumns,
      onSort: getSortParams,
    }),
    [getSortParams],
  );

  return (
    <Drawer isExpanded={showLabelsPanel} isInline id={'heap-dumps-drawer'}>
      <DrawerContent panelContent={LabelsPanel} className="heap-dumps-table-drawer-content">
        <DrawerContentBody hasPadding>
          <DiagnosticsTable
            tableTitle="Heap Dumps"
            toolbar={heapDumpsToolbar}
            tableColumns={columnConfig}
            tableFooter={
              heapDumps.length > 0 && (
                <Table borders={false}>
                  <Tbody>
                    <Tr>
                      <Td></Td>
                      <Td width={15}>
                        <b>Total size: {formatBytes(totalArchiveSize)}</b>
                      </Td>
                    </Tr>
                  </Tbody>
                </Table>
              )
            }
            isHeaderChecked={headerChecked}
            onHeaderCheck={handleHeaderCheck}
            isLoading={isLoading}
            isEmpty={!heapDumps.length}
            isEmptyFilterResult={!filteredHeapDumps.length}
            clearFilters={handleClearFilters}
            isNestedTable={isNestedTable}
            errorMessage={errorMessage}
          >
            {filteredHeapDumps.map((r) => (
              <HeapDumpRow
                key={r.heapDumpId}
                heapDump={r}
                labelFilters={targetHeapDumpFilters.Label}
                index={hashCode(r.heapDumpId)}
                sourceTarget={propsTarget}
                currentSelectedTargetURL={targetConnectURL}
                checkedIndices={checkedIndices}
                handleRowCheck={handleRowCheck}
                updateFilters={updateFilters}
                onDownload={handleDownloadHeapDump}
              />
            ))}
          </DiagnosticsTable>
        </DrawerContentBody>
      </DrawerContent>
    </Drawer>
  );
};

export interface HeapDumpActionProps {
  index: number;
  heapDump: HeapDump;
  onDownload: (heapDump: HeapDump) => void;
}

export const HeapDumpAction: React.FC<HeapDumpActionProps> = ({ heapDump, onDownload, ...props }) => {
  const { t } = useCryostatTranslation();
  const [isOpen, setIsOpen] = React.useState(false);

  const actionItems = React.useMemo(() => {
    return [
      {
        title: 'Download Heap Dump',
        key: 'download-heapdump',
        onClick: () => onDownload(heapDump),
      },
    ] as RowAction[];
  }, [onDownload, heapDump]);

  const toggle = React.useCallback(
    (toggleRef: React.Ref<MenuToggleElement>) => (
      <MenuToggle
        ref={toggleRef}
        onClick={() => setIsOpen((isOpen) => !isOpen)}
        isExpanded={isOpen}
        variant="plain"
        data-quickstart-id="recording-kebab"
        aria-label={t('HeapDumpActions.ARIA_LABELS.MENU_TOGGLE')}
      >
        <EllipsisVIcon />
      </MenuToggle>
    ),
    [t, setIsOpen, isOpen],
  );

  return (
    <Td {...props} isActionCell>
      <Dropdown
        toggle={toggle}
        popperProps={{
          enableFlip: true,
          position: 'right',
        }}
        isOpen={isOpen}
        onOpenChange={(isOpen) => setIsOpen(isOpen)}
        onOpenChangeKeys={['Escape']}
      >
        <DropdownList>
          {actionItems.map((action) =>
            action.isSeparator ? (
              <Divider />
            ) : (
              <DropdownItem
                key={action.key}
                onClick={() => {
                  setIsOpen(false);
                  action.onClick && action.onClick();
                }}
                data-quickstart-id={action.key}
              >
                {action.title}
              </DropdownItem>
            ),
          )}
        </DropdownList>
      </Dropdown>
    </Td>
  );
};

export interface HeapDumpRowProps {
  heapDump: HeapDump;
  index: number;
  currentSelectedTargetURL: string;
  sourceTarget: Observable<NullableTarget>;
  checkedIndices: number[];
  labelFilters: string[];
  handleRowCheck: (checked: boolean, rowIdx: string | number) => void;
  updateFilters: (target: string, updateFilterOptions: UpdateFilterOptions) => void;
  onDownload: (heapDump: HeapDump) => void;
}

export const HeapDumpRow: React.FC<HeapDumpRowProps> = ({
  heapDump,
  index,
  currentSelectedTargetURL,
  checkedIndices,
  labelFilters,
  handleRowCheck,
  updateFilters,
  onDownload,
}) => {
  const [dayjs, datetimeContext] = useDayjs();

  const handleCheck = React.useCallback(
    (_, checked: boolean) => {
      handleRowCheck(checked, index);
    },
    [index, handleRowCheck],
  );

  const parentRow = React.useMemo(() => {
    return (
      <Tr key={`${index}_parent`}>
        <Td key={`heap-dump-table-row-${index}_0`}>
          <Checkbox
            name={`heap-dump-table-row-${index}-check`}
            onChange={handleCheck}
            isChecked={checkedIndices.includes(index)}
            id={`heap-dump-table-row-${index}-check`}
          />
        </Td>
        <Td key={`active-table-row-${index}_1`} dataLabel={tableColumns[1].title}>
          <Timestamp
            className="thread-dump-table__timestamp"
            tooltip={{ variant: TimestampTooltipVariant.custom, content: dayjs(heapDump.lastModified).toISOString() }}
          >
            {dayjs(heapDump.lastModified).tz(datetimeContext.timeZone.full).format('L LTS z')}
          </Timestamp>
        </Td>
        <Td key={`heap-dump-table-row-${index}_2`} dataLabel={tableColumns[0].title}>
          {heapDump.heapDumpId}
        </Td>
        <Td key={`active-table-row-${index}_3`} dataLabel={tableColumns[2].title}>
          <LabelCell
            target={currentSelectedTargetURL}
            clickableOptions={{
              updateFilters: updateFilters,
              labelFilters: labelFilters,
            }}
            labels={heapDump.metadata.labels}
          />
        </Td>
        <Td key={`archived-table-row-${index}_4`} dataLabel={tableColumns[1].title}>
          {formatBytes(heapDump.size ?? 0)}
        </Td>
        {<HeapDumpAction heapDump={heapDump} index={index} onDownload={onDownload} />}
      </Tr>
    );
  }, [
    onDownload,
    datetimeContext.timeZone.full,
    dayjs,
    heapDump,
    index,
    checkedIndices,
    labelFilters,
    currentSelectedTargetURL,
    updateFilters,
    handleCheck,
  ]);

  return <Tbody key={index}>{parentRow}</Tbody>;
};

export type ArchiveActions = 'DELETE';

export interface HeapDumpsTableToolbarProps {
  target: string;
  checkedIndices: number[];
  heapDumpFilters: HeapDumpFiltersCategories;
  heapDumps: HeapDump[];
  filteredHeapDumps: HeapDump[];
  updateFilters: (target: string, updateFilterOptions: UpdateFilterOptions) => void;
  handleClearFilters: () => void;
  handleEditLabels: () => void;
  handleDelete: () => void;
  actionLoadings: Record<ArchiveActions, boolean>;
  toolbarBreakReference?: HTMLElement | (() => HTMLElement);
}

const HeapDumpsToolbar: React.FC<HeapDumpsTableToolbarProps> = (props) => {
  const context = React.useContext(ServiceContext);
  const [warningModalOpen, setWarningModalOpen] = React.useState(false);
  const [actionToggleOpen, setActionToggleOpen] = React.useState(false);

  const handleActionToggle = React.useCallback(() => setActionToggleOpen((old) => !old), [setActionToggleOpen]);

  const handleWarningModalClose = React.useCallback(() => {
    setWarningModalOpen(false);
  }, [setWarningModalOpen]);

  const handleDeleteButton = React.useCallback(() => {
    if (context.settings.deletionDialogsEnabledFor(DeleteOrDisableWarningType.DeleteHeapDump)) {
      setWarningModalOpen(true);
    } else {
      props.handleDelete();
    }
  }, [context.settings, setWarningModalOpen, props]);

  const deleteHeapDumpWarningModal = React.useMemo(() => {
    return (
      <DeleteWarningModal
        warningType={DeleteOrDisableWarningType.DeleteHeapDump}
        visible={warningModalOpen}
        onAccept={props.handleDelete}
        onClose={handleWarningModalClose}
      />
    );
  }, [warningModalOpen, props.handleDelete, handleWarningModalClose]);

  const actionLoadingProps = React.useMemo<Record<ArchiveActions, LoadingProps>>(
    () => ({
      DELETE: {
        spinnerAriaValueText: 'Deleting',
        spinnerAriaLabel: 'deleting-heap-dump',
        isLoading: props.actionLoadings['DELETE'],
      } as LoadingProps,
    }),
    [props],
  );

  const buttons = React.useMemo(() => {
    return [
      {
        default: (
          <Button variant="secondary" onClick={props.handleEditLabels} isDisabled={!props.checkedIndices.length}>
            Edit Labels
          </Button>
        ),
        collapsed: (
          <OverflowMenuDropdownItem key={'Edit Labels'} isShared onClick={props.handleEditLabels}>
            Edit Labels
          </OverflowMenuDropdownItem>
        ),
        key: 'Edit Labels',
      },
      {
        default: (
          <Button
            variant="danger"
            onClick={handleDeleteButton}
            isDisabled={!props.checkedIndices.length || props.actionLoadings['DELETE']}
            {...actionLoadingProps['DELETE']}
          >
            {props.actionLoadings['DELETE'] ? 'Deleting' : 'Delete'}
          </Button>
        ),
        collapsed: (
          <OverflowMenuDropdownItem key={'Delete'} isShared onClick={handleDeleteButton}>
            {props.actionLoadings['DELETE'] ? 'Deleting' : 'Delete'}
          </OverflowMenuDropdownItem>
        ),
        key: 'Delete',
      },
    ];
  }, [
    props.handleEditLabels,
    handleDeleteButton,
    props.checkedIndices.length,
    props.actionLoadings,
    actionLoadingProps,
  ]);

  return (
    <Toolbar id="heap-dumps-toolbar" aria-label="heap-dumps-toolbar" clearAllFilters={props.handleClearFilters}>
      <ToolbarContent>
        <HeapDumpFilters
          target={props.target}
          heapDumps={props.heapDumps}
          filters={props.heapDumpFilters}
          updateFilters={props.updateFilters}
          breakpoint={'xl'}
        />
        <ToolbarItem variant="separator" className="heap-dumps-toolbar-separator" />
        <ToolbarGroup variant="button-group" style={{ alignSelf: 'start' }}>
          <ToolbarItem variant="overflow-menu">
            <OverflowMenu
              breakpoint="sm"
              breakpointReference={
                props.toolbarBreakReference || (() => document.getElementById('heap-dumps-toolbar') || document.body)
              }
            >
              <OverflowMenuContent>
                <OverflowMenuGroup groupType="button">
                  {buttons.map((b) => (
                    <OverflowMenuItem key={b.key}>{b.default}</OverflowMenuItem>
                  ))}
                </OverflowMenuGroup>
              </OverflowMenuContent>
              <OverflowMenuControl>
                <Dropdown
                  onSelect={() => setActionToggleOpen(false)}
                  toggle={(toggleRef: React.Ref<MenuToggleElement>) => (
                    <MenuToggle variant="plain" ref={toggleRef} onClick={() => handleActionToggle()}>
                      <EllipsisVIcon />
                    </MenuToggle>
                  )}
                  onOpenChange={setActionToggleOpen}
                  onOpenChangeKeys={['Escape']}
                  isOpen={actionToggleOpen}
                  popperProps={{
                    appendTo: portalRoot,
                    enableFlip: true,
                  }}
                >
                  <DropdownList>{buttons.map((b) => b.collapsed)}</DropdownList>
                </Dropdown>
              </OverflowMenuControl>
            </OverflowMenu>
          </ToolbarItem>
        </ToolbarGroup>
        {deleteHeapDumpWarningModal}
      </ToolbarContent>
    </Toolbar>
  );
};<|MERGE_RESOLUTION|>--- conflicted
+++ resolved
@@ -15,7 +15,6 @@
  */
 import { DeleteWarningModal } from '@app/Modal/DeleteWarningModal';
 import { DeleteOrDisableWarningType } from '@app/Modal/types';
-<<<<<<< HEAD
 import { LabelCell } from '@app/RecordingMetadata/LabelCell';
 import { RowAction } from '@app/Recordings/RecordingActions';
 import { LoadingProps } from '@app/Shared/Components/types';
@@ -30,11 +29,6 @@
 } from '@app/Shared/Redux/Filters/HeapDumpFilterSlice';
 import { RootState, StateDispatch } from '@app/Shared/Redux/ReduxStore';
 import { NotificationCategory, HeapDump, NullableTarget, Target } from '@app/Shared/Services/api.types';
-=======
-import { LoadingView } from '@app/Shared/Components/LoadingView';
-import { NotificationCategory, HeapDump, NullableTarget, Target } from '@app/Shared/Services/api.types';
-import { NotificationsContext } from '@app/Shared/Services/Notifications.service';
->>>>>>> a356a382
 import { ServiceContext } from '@app/Shared/Services/Services';
 import useDayjs from '@app/utils/hooks/useDayjs';
 import { useSubscriptions } from '@app/utils/hooks/useSubscriptions';
@@ -69,15 +63,11 @@
 import { ISortBy, SortByDirection, Table, Tbody, Td, ThProps, Tr } from '@patternfly/react-table';
 import _ from 'lodash';
 import * as React from 'react';
-<<<<<<< HEAD
 import { useDispatch, useSelector } from 'react-redux';
 import { combineLatest, concatMap, first, forkJoin, Observable, of } from 'rxjs';
 import { ColumnConfig, DiagnosticsTable } from './DiagnosticsTable';
 import { HeapDumpFilters, HeapDumpFiltersCategories } from './Filters/HeapDumpFilters';
 import { HeapDumpLabelsPanel } from './HeapDumpLabelsPanel';
-=======
-import { concatMap, first, Observable, of } from 'rxjs';
->>>>>>> a356a382
 
 const tableColumns: TableColumn[] = [
   {
@@ -103,7 +93,6 @@
 
 export interface HeapDumpsProps {
   target: Observable<NullableTarget>;
-<<<<<<< HEAD
   isNestedTable: boolean;
   toolbarBreakReference?: HTMLElement | (() => HTMLElement);
 }
@@ -113,11 +102,6 @@
   isNestedTable,
   toolbarBreakReference,
 }) => {
-=======
-}
-
-export const HeapDumpsTable: React.FC<HeapDumpsProps> = ({ target: propsTarget }) => {
->>>>>>> a356a382
   const context = React.useContext(ServiceContext);
   const dispatch = useDispatch<StateDispatch>();
   const addSubscription = useSubscriptions();
@@ -172,7 +156,6 @@
     [setIsLoading, setErrorMessage],
   );
 
-<<<<<<< HEAD
   const handleHeaderCheck = React.useCallback(
     (event, checked) => {
       setHeaderChecked(checked);
@@ -213,7 +196,51 @@
       });
     },
     [setActionLoadings],
-=======
+  );
+
+  const handleDeleteHeapDumps = React.useCallback(() => {
+    setActionLoadings((old) => ({ ...old, DELETE: true }));
+    const tasks: Observable<boolean>[] = [];
+    addSubscription(
+      propsTarget.subscribe((t) => {
+        if (!t) {
+          return;
+        }
+        filteredHeapDumps.forEach((r: HeapDump) => {
+          if (checkedIndices.includes(hashCode(r.heapDumpId))) {
+            tasks.push(context.api.deleteHeapDump(t, r.heapDumpId).pipe(first()));
+          }
+        });
+        addSubscription(
+          forkJoin(tasks).subscribe({
+            next: () => handlePostActions('DELETE'),
+            error: () => handlePostActions('DELETE'),
+          }),
+        );
+      }),
+    );
+  }, [
+    addSubscription,
+    filteredHeapDumps,
+    checkedIndices,
+    context.api,
+    propsTarget,
+    setActionLoadings,
+    handlePostActions,
+  ]);
+
+  const handleRowCheck = React.useCallback(
+    (checked, index) => {
+      if (checked) {
+        setCheckedIndices((ci) => [...ci, index]);
+      } else {
+        setHeaderChecked(false);
+        setCheckedIndices((ci) => ci.filter((v) => v !== index));
+      }
+    },
+    [setCheckedIndices, setHeaderChecked],
+  );
+
   const queryTargetHeapDumps = React.useCallback(
     (target: Target) => context.api.getTargetHeapDumps(target),
     [context.api],
@@ -241,104 +268,6 @@
     );
   }, [addSubscription, propsTarget, setIsLoading, handleHeapDumps, handleError, queryTargetHeapDumps]);
 
-  const handleDelete = React.useCallback(
-    (heapDump: HeapDump) => {
-      addSubscription(
-        propsTarget
-          .pipe(
-            first(),
-            concatMap((target: Target | undefined) => {
-              if (target) {
-                return context.api.deleteHeapDump(target, heapDump.heapDumpId);
-              } else {
-                return of([]);
-              }
-            }),
-          )
-          .subscribe({
-            error: handleError,
-          }),
-      );
-    },
-    [addSubscription, handleError, propsTarget, context.api],
->>>>>>> a356a382
-  );
-
-  const handleDeleteHeapDumps = React.useCallback(() => {
-    setActionLoadings((old) => ({ ...old, DELETE: true }));
-    const tasks: Observable<boolean>[] = [];
-    addSubscription(
-<<<<<<< HEAD
-      propsTarget.subscribe((t) => {
-        if (!t) {
-          return;
-        }
-        filteredHeapDumps.forEach((r: HeapDump) => {
-          if (checkedIndices.includes(hashCode(r.heapDumpId))) {
-            tasks.push(context.api.deleteHeapDump(t, r.heapDumpId).pipe(first()));
-          }
-        });
-        addSubscription(
-          forkJoin(tasks).subscribe({
-            next: () => handlePostActions('DELETE'),
-            error: () => handlePostActions('DELETE'),
-          }),
-        );
-=======
-      context.notificationChannel.messages(NotificationCategory.HeapDumpDeleted).subscribe((msg) => {
-        setHeapDumps((old) => old.filter((t) => t.heapDumpId !== msg.message.heapDump.heapDumpId));
->>>>>>> a356a382
-      }),
-    );
-  }, [
-    addSubscription,
-    filteredHeapDumps,
-    checkedIndices,
-    context.api,
-    propsTarget,
-    setActionLoadings,
-    handlePostActions,
-  ]);
-
-  const handleRowCheck = React.useCallback(
-    (checked, index) => {
-      if (checked) {
-        setCheckedIndices((ci) => [...ci, index]);
-      } else {
-        setHeaderChecked(false);
-        setCheckedIndices((ci) => ci.filter((v) => v !== index));
-      }
-    },
-    [setCheckedIndices, setHeaderChecked],
-  );
-
-  const queryTargetHeapDumps = React.useCallback(
-    (target: Target) => context.api.getTargetHeapDumps(target),
-    [context.api],
-  );
-
-  const refreshHeapDumps = React.useCallback(() => {
-    setIsLoading(true);
-    addSubscription(
-      propsTarget
-        .pipe(
-          first(),
-          concatMap((target: Target | undefined) => {
-            if (target) {
-              return queryTargetHeapDumps(target);
-            } else {
-              setIsLoading(false);
-              return of([]);
-            }
-          }),
-        )
-        .subscribe({
-          next: handleHeapDumps,
-          error: handleError,
-        }),
-    );
-  }, [addSubscription, propsTarget, setIsLoading, handleHeapDumps, handleError, queryTargetHeapDumps]);
-
   const handleClearFilters = React.useCallback(() => {
     dispatch(HeapDumpDeleteAllFiltersIntent(targetConnectURL));
   }, [dispatch, targetConnectURL]);
@@ -377,7 +306,7 @@
     );
   }, [addSubscription, context.notificationChannel, setHeapDumps]);
 
-  /*
+  
   React.useEffect(() => {
     addSubscription(
       context.notificationChannel.messages(NotificationCategory.HeapDumpUploaded).subscribe(() => {
@@ -385,15 +314,11 @@
       }),
     );
   }, [addSubscription, context.notificationChannel, refreshHeapDumps]);
-*/
+
   React.useEffect(() => {
     addSubscription(
-<<<<<<< HEAD
       propsTarget.subscribe((target) => {
         setTargetConnectURL(target?.connectUrl || '');
-=======
-      propsTarget.subscribe(() => {
->>>>>>> a356a382
         setFilterText('');
         refreshHeapDumps();
       }),
