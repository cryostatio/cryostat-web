/*
 * Copyright The Cryostat Authors.
 *
 * Licensed under the Apache License, Version 2.0 (the "License");
 * you may not use this file except in compliance with the License.
 * You may obtain a copy of the License at
 *
 * http://www.apache.org/licenses/LICENSE-2.0
 *
 * Unless required by applicable law or agreed to in writing, software
 * distributed under the License is distributed on an "AS IS" BASIS,
 * WITHOUT WARRANTIES OR CONDITIONS OF ANY KIND, either express or implied.
 * See the License for the specific language governing permissions and
 * limitations under the License.
 */

import { AlertVariant } from '@patternfly/react-core';
import {
  ActiveRecording,
  EnvironmentNode,
  EventType,
  GenerationError,
  HttpError,
  NodeType,
  NotificationCategory,
  NotificationMessageMapper,
  Recording,
  Target,
  TargetDiscoveryEvent,
  TargetNode,
  XMLHttpError,
} from './api.types';

// ======================================
// Common utils
// ======================================
export const isHttpError = (err: unknown): err is HttpError => {
  if (!(err instanceof Error)) {
    return false;
  }
  return (err as HttpError).httpResponse !== undefined;
};

export const isXMLHttpError = (err: unknown): err is XMLHttpError => {
  if (!(err instanceof Error)) {
    return false;
  }
  return (err as XMLHttpError).xmlHttpResponse !== undefined;
};

export const isHttpOk = (statusCode: number) => {
  return statusCode >= 200 && statusCode < 300;
};

// ======================================
// Recording utils
// ======================================
export const isActiveRecording = (toCheck: Recording): toCheck is ActiveRecording => {
  return (toCheck as ActiveRecording).state !== undefined;
};

// ======================================
// GraphQL Error Handling utils
// ======================================

export class GraphQLError extends Error {
  constructor(readonly errors: any[]) {
    super();
  }
}

/* eslint @typescript-eslint/no-explicit-any: 0 */
export const isGraphQLError = (resp: any): resp is GraphQLError => {
  return Array.isArray(resp?.errors) && resp.errors.length > 0;
};

export const isGraphQLAuthError = (resp: GraphQLError): boolean => {
  return isGraphQLError(resp) && resp.errors.some((v) => v.message.includes('Client Error (427)'));
};

export const isGraphQLSSLError = (resp: GraphQLError): boolean => {
  return isGraphQLError(resp) && resp.errors.some((v) => v.message.includes('Bad Gateway'));
};

// ======================================
// Template utils
// ======================================
export const getCategoryString = (eventType: EventType): string => {
  return eventType.category.join(', ').trim();
};

// ======================================
// Report utils
// ======================================

export const isGenerationError = (err: unknown): err is GenerationError => {
  if ((err as GenerationError).name === undefined) {
    return false;
  }
  if ((err as GenerationError).message === undefined) {
    return false;
  }
  if ((err as GenerationError).messageDetail === undefined) {
    return false;
  }
  if ((err as GenerationError).status === undefined) {
    return false;
  }
  return true;
};

export const isQuotaExceededError = (err: unknown): err is DOMException => {
  return (
    err instanceof DOMException &&
    (err.name === 'QuotaExceededError' ||
      // Firefox
      err.name === 'NS_ERROR_DOM_QUOTA_REACHED')
  );
};

// ======================================
// Discovery utils
// ======================================
export const DEFAULT_EMPTY_UNIVERSE: EnvironmentNode = {
  id: 0,
  name: 'Universe',
  nodeType: NodeType.UNIVERSE,
  labels: [],
  children: [],
};

export const includesTarget = (arr: Target[], target: Target): boolean => {
  return arr.some((t) => t.connectUrl === target.connectUrl);
};

export const isEqualTarget = (a?: Target, b?: Target): boolean => {
  return a?.connectUrl === b?.connectUrl;
};

export const indexOfTarget = (arr: Target[], target: Target): number => {
  let index = -1;
  arr.forEach((t, idx) => {
    if (t.connectUrl === target.connectUrl) {
      index = idx;
    }
  });
  return index;
};

export const getTargetRepresentation = (t: Target) =>
  !t.alias || t.alias === t.connectUrl ? `${t.connectUrl}` : `${t.alias} (${t.connectUrl})`;

export const isTargetNode = (node: EnvironmentNode | TargetNode): node is TargetNode => {
  return node['target'] !== undefined;
};

export const getAllLeaves = (root: EnvironmentNode | TargetNode): TargetNode[] => {
  if (isTargetNode(root)) {
    return [root];
  }
  const INIT: TargetNode[] = [];
  return root.children.reduce((prev, curr) => prev.concat(getAllLeaves(curr)), INIT);
};

export const flattenTree = (
  node: EnvironmentNode | TargetNode,
  includeUniverse?: boolean,
): (EnvironmentNode | TargetNode)[] => {
  if (isTargetNode(node)) {
    return [node];
  }

  const INIT: (EnvironmentNode | TargetNode)[] = [];
  const allChildren = node.children.reduce((prev, curr) => prev.concat(flattenTree(curr)), INIT);

  if (node.nodeType === NodeType.UNIVERSE && !includeUniverse) {
    return [...allChildren];
  }

  return [node, ...allChildren];
};

export const getUniqueNodeTypes = (nodes: (EnvironmentNode | TargetNode)[]): NodeType[] => {
  return Array.from(new Set(nodes.map((n) => n.nodeType)));
};

export const getUniqueGroupId = (group: EnvironmentNode) => {
  return `${group.id}`;
};

export const getUniqueTargetId = (target: TargetNode) => {
  return `${target.id}`;
};

// ======================================
// Notifications utils
// ======================================

export const messageKeys = new Map([
  [
    // explicitly configure this category with a null message body mapper.
    // This is a special case because this is generated client-side,
    // not sent by the backend
    NotificationCategory.GrafanaConfiguration,
    {
      title: 'Grafana configuration',
    },
  ],
  [
    NotificationCategory.LayoutTemplateCreated,
    {
      title: 'Layout Template created',
    },
  ],
  [
    NotificationCategory.TargetJvmDiscovery,
    {
      variant: AlertVariant.info,
      title: 'Target JVM discovery',
      body: (v) => {
        const evt: TargetDiscoveryEvent = v.message.event;
        const target: Target = evt.serviceRef;
        switch (evt.kind) {
          case 'FOUND':
            return `Target "${target.alias}" appeared (${target.connectUrl})"`;
          case 'LOST':
            return `Target "${target.alias}" disappeared (${target.connectUrl})"`;
          case 'MODIFIED':
            return `Target "${target.alias}" was modified (${target.connectUrl})"`;
          default:
            return `Received a notification with category ${NotificationCategory.TargetJvmDiscovery} and unrecognized kind ${evt.kind}`;
        }
      },
    } as NotificationMessageMapper,
  ],
  [
    NotificationCategory.WsClientActivity,
    {
      variant: AlertVariant.info,
      title: 'WebSocket client activity',
      body: (evt) => {
        const addr = Object.keys(evt.message)[0];
        const status = evt.message[addr];
        return `Client at ${addr} ${status}`;
      },
      hidden: true,
    } as NotificationMessageMapper,
  ],
  [
    NotificationCategory.ActiveRecordingCreated,
    {
      variant: AlertVariant.success,
      title: 'Recording created',
      body: (evt) => `${evt.message.recording.name} created in target: ${evt.message.target}`,
    } as NotificationMessageMapper,
  ],
  [
    NotificationCategory.ActiveRecordingStopped,
    {
      variant: AlertVariant.success,
      title: 'Recording stopped',
      body: (evt) => `${evt.message.recording.name} in target ${evt.message.target} was stopped`,
    } as NotificationMessageMapper,
  ],
  [
    NotificationCategory.ActiveRecordingSaved,
    {
      variant: AlertVariant.success,
      title: 'Recording saved',
      body: (evt) => `${evt.message.recording.name} in target ${evt.message.target} was archived`,
    } as NotificationMessageMapper,
  ],
  [
    NotificationCategory.ActiveRecordingDeleted,
    {
      variant: AlertVariant.success,
      title: 'Recording deleted',
      body: (evt) => `${evt.message.recording.name} in target ${evt.message.target} was deleted`,
    } as NotificationMessageMapper,
  ],
  [
    NotificationCategory.ArchivedRecordingCreated,
    {
      variant: AlertVariant.success,
      title: 'Archived Recording uploaded',
      body: (evt) => `${evt.message.recording.name} was uploaded into archives`,
    } as NotificationMessageMapper,
  ],
  [
    NotificationCategory.ArchivedRecordingDeleted,
    {
      variant: AlertVariant.success,
      title: 'Archived Recording deleted',
      body: (evt) => `${evt.message.recording.name} was deleted`,
    } as NotificationMessageMapper,
  ],
  [
    NotificationCategory.TemplateUploaded,
    {
      variant: AlertVariant.success,
      title: 'Template created',
      body: (evt) => `${evt.message.template.name} was created`,
    } as NotificationMessageMapper,
  ],
  [
    NotificationCategory.ProbeTemplateUploaded,
    {
      variant: AlertVariant.success,
      title: 'Probe Template created',
      body: (evt) => `${evt.message.probeTemplate} was created`,
    } as NotificationMessageMapper,
  ],
  [
    NotificationCategory.ProbeTemplateApplied,
    {
      variant: AlertVariant.success,
      title: 'Probe Template applied',
      body: (evt) => `${evt.message.probeTemplate} was inserted`,
    } as NotificationMessageMapper,
  ],
  [
    NotificationCategory.TemplateDeleted,
    {
      variant: AlertVariant.success,
      title: 'Template deleted',
      body: (evt) => `${evt.message.template.name} was deleted`,
    } as NotificationMessageMapper,
  ],
  [
    NotificationCategory.ProbeTemplateDeleted,
    {
      variant: AlertVariant.success,
      title: 'Probe Template deleted',
      body: (evt) => `${evt.message.probeTemplate} was deleted`,
    } as NotificationMessageMapper,
  ],
  [
    NotificationCategory.ProbesRemoved,
    {
      variant: AlertVariant.success,
      title: 'Probes removed from target',
      body: (evt) => `Probes successfully removed from ${evt.message.target}`,
    } as NotificationMessageMapper,
  ],
  [
    NotificationCategory.RuleCreated,
    {
      variant: AlertVariant.success,
      title: 'Automated Rule created',
      body: (evt) => `${evt.message.name} was created`,
    } as NotificationMessageMapper,
  ],
  [
    NotificationCategory.RuleUpdated,
    {
      variant: AlertVariant.success,
      title: 'Automated Rule updated',
      body: (evt) => `${evt.message.name} was ` + (evt.message.enabled ? 'enabled' : 'disabled'),
    } as NotificationMessageMapper,
  ],
  [
    NotificationCategory.RuleDeleted,
    {
      variant: AlertVariant.success,
      title: 'Automated Rule deleted',
      body: (evt) => `${evt.message.name} was deleted`,
    } as NotificationMessageMapper,
  ],
  [
    NotificationCategory.RecordingMetadataUpdated,
    {
      variant: AlertVariant.success,
      title: 'Recording metadata updated',
      body: (evt) => `${evt.message.recording.name} in target ${evt.message.target} metadata was updated`,
    } as NotificationMessageMapper,
  ],
  [
    NotificationCategory.TargetCredentialsStored,
    {
      variant: AlertVariant.success,
      title: 'Target Credentials stored',
      body: (evt) => `Credentials stored for target: ${evt.message.target}`,
    } as NotificationMessageMapper,
  ],
  [
    NotificationCategory.TargetCredentialsDeleted,
    {
      variant: AlertVariant.success,
      title: 'Target Credentials deleted',
      body: (evt) => `Credentials deleted for target: ${evt.message.target}`,
    } as NotificationMessageMapper,
  ],
  [
<<<<<<< HEAD
    NotificationCategory.HeapDumpSuccess,
    {
      variant: AlertVariant.success,
      title: 'Thread Dump Succeeded',
      body: (evt) => `Heap Dump created for target: ${evt.message.targetId}`,
    } as NotificationMessageMapper,
  ],
  [
    NotificationCategory.HeapDumpFailure,
    {
      variant: AlertVariant.danger,
      title: 'Thread Dump Failed',
      body: (evt) => `Failed to create Heap Dump for target: ${evt.message.targetId}`,
=======
    NotificationCategory.ThreadDumpSuccess,
    {
      variant: AlertVariant.success,
      title: 'Thread Dump Succeeded',
      body: (evt) => `Thread Dump created for target: ${evt.message.targetId}`,
    } as NotificationMessageMapper,
  ],
  [
    NotificationCategory.ThreadDumpFailure,
    {
      variant: AlertVariant.danger,
      title: 'Thread Dump Failed',
      body: (evt) => `Failed to create Thread Dump for target: ${evt.message.targetId}`,
>>>>>>> 129c75a6
    } as NotificationMessageMapper,
  ],
  [
    NotificationCategory.CredentialsStored,
    {
      variant: AlertVariant.success,
      title: 'Credentials stored',
      body: (evt) => `Credentials stored for: ${evt.message.matchExpression}`,
    } as NotificationMessageMapper,
  ],
  [
    NotificationCategory.CredentialsDeleted,
    {
      variant: AlertVariant.success,
      title: 'Credentials deleted',
      body: (evt) => `Credentials deleted for: ${evt.message.matchExpression}`,
    } as NotificationMessageMapper,
  ],
  [
    NotificationCategory.ReportSuccess,
    {
      variant: AlertVariant.info,
      title: 'Report Success',
      body: (evt) => `Report generated successfully for job: ${evt.message.jobId}`,
      hidden: true,
    } as NotificationMessageMapper,
  ],
  [
    NotificationCategory.ReportFail,
    {
      variant: AlertVariant.warning,
      title: 'Report Generation Failed',
      body: (evt) => `Report generation failed for job: ${evt.message.jobId}`,
      hidden: true,
    } as NotificationMessageMapper,
  ],
  [
    NotificationCategory.GrafanaUploadSuccess,
    {
      variant: AlertVariant.success,
      title: 'Grafana Upload Success',
      body: (evt) => `Recording successfully uploaded to Grafana for job: ${evt.message.jobId}`,
      hidden: false,
    } as NotificationMessageMapper,
  ],
  [
    NotificationCategory.GrafanaUploadFail,
    {
      variant: AlertVariant.warning,
      title: 'Grafana Upload Failed',
      body: (evt) => `Grafana upload failed for job: ${evt.message.jobId}`,
      hidden: false,
    } as NotificationMessageMapper,
  ],
  [
    NotificationCategory.ArchiveRecordingSuccess,
    {
      variant: AlertVariant.success,
      title: 'Recording Archive Success',
      body: (evt) => `Recording for job: ${evt.message.jobId} successfully archived.`,
      hidden: false,
    } as NotificationMessageMapper,
  ],
  [
    NotificationCategory.ArchiveRecordingFail,
    {
      variant: AlertVariant.warning,
      title: 'Recording Archive Failed',
      body: (evt) => `Failed to archive recording for job: ${evt.message.jobId}`,
      hidden: true,
    } as NotificationMessageMapper,
  ],
]);<|MERGE_RESOLUTION|>--- conflicted
+++ resolved
@@ -391,7 +391,6 @@
     } as NotificationMessageMapper,
   ],
   [
-<<<<<<< HEAD
     NotificationCategory.HeapDumpSuccess,
     {
       variant: AlertVariant.success,
@@ -405,7 +404,9 @@
       variant: AlertVariant.danger,
       title: 'Thread Dump Failed',
       body: (evt) => `Failed to create Heap Dump for target: ${evt.message.targetId}`,
-=======
+    } as NotificationMessageMapper,
+  ],
+  [
     NotificationCategory.ThreadDumpSuccess,
     {
       variant: AlertVariant.success,
@@ -419,7 +420,6 @@
       variant: AlertVariant.danger,
       title: 'Thread Dump Failed',
       body: (evt) => `Failed to create Thread Dump for target: ${evt.message.targetId}`,
->>>>>>> 129c75a6
     } as NotificationMessageMapper,
   ],
   [
