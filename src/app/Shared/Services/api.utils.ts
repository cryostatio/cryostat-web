--- conflicted
+++ resolved
@@ -420,7 +420,6 @@
       variant: AlertVariant.success,
       title: 'Heap Dump Uploaded',
       body: (evt) => `${evt.message.heapDump.heapDumpId} was uploaded`,
-<<<<<<< HEAD
     } as NotificationMessageMapper,
   ],
   [
@@ -429,8 +428,6 @@
       variant: AlertVariant.success,
       title: 'Heap Dump metadata updated',
       body: (evt) => `${evt.message.heapDump.heapDumpId} in target ${evt.message.jvmId} metadata was updated`,
-=======
->>>>>>> a356a382
     } as NotificationMessageMapper,
   ],
   [
@@ -455,6 +452,14 @@
       variant: AlertVariant.success,
       title: 'Thread Dump Deleted',
       body: (evt) => `${evt.message.threadDump.threadDumpId} was deleted`,
+    } as NotificationMessageMapper,
+  ],
+  [
+    NotificationCategory.ThreadDumpMetadataUpdated,
+    {
+      variant: AlertVariant.success,
+      title: 'Thread Dump metadata updated',
+      body: (evt) => `${evt.message.threadDump.threadDumpId} in target ${evt.message.jvmId} metadata was updated`,
     } as NotificationMessageMapper,
   ],
   [
