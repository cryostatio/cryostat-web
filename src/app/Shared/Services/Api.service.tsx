--- conflicted
+++ resolved
@@ -563,8 +563,7 @@
     return out;
   }
 
-<<<<<<< HEAD
-  postRecordingMetadataForJvmId(jvmId: string, recordingName: string, labels: KeyValue[]): Observable<boolean> {
+postRecordingMetadataForJvmId(jvmId: string, recordingName: string, labels: KeyValue[]): Observable<boolean> {
     return this.graphql<any>(
       `
       query postRecordingMetadataForJvmId($jvmId: String!, $recordingName: String!, $labels: [Entry_String_StringInput]) {
@@ -583,12 +582,6 @@
           }
         }
       }`,
-=======
-  postRecordingMetadataFromPath(jvmId: string, recordingName: string, labels: KeyValue[]): Observable<boolean> {
-    return this.sendRequest(
-      'beta',
-      `fs/recordings/${encodeURIComponent(jvmId)}/${encodeURIComponent(recordingName)}/metadata/labels`,
->>>>>>> dcc22a53
       {
         jvmId,
         recordingName,
@@ -950,7 +943,6 @@
           `
         query PostRecordingMetadata($connectUrl: String, $recordingName: String, $labels: [Entry_String_StringInput]) {
           targetNodes(filter: { name: $connectUrl }) {
-<<<<<<< HEAD
             target {
               archivedRecordings(filter: { name: $recordingName }) {
                 data {
@@ -963,13 +955,6 @@
                     }
                     size
                     archivedTime
-=======
-            archivedRecordings(filter: { name: $recordingName }) {
-              data {
-                doPutMetadata(metadata: { labels: $labels }) {
-                  metadata {
-                    labels
->>>>>>> dcc22a53
                   }
                 }
               }
@@ -1023,7 +1008,6 @@
           `
         query PostActiveRecordingMetadata($connectUrl: String, $recordingName: String, $labels: [Entry_String_StringInput]) {
           targetNodes(filter: { name: $connectUrl }) {
-<<<<<<< HEAD
             target {
               activeRecordings(filter: { name: $recordingName }) {
                 data {
@@ -1036,13 +1020,6 @@
                         value
                       }
                     }
-=======
-            activeRecordings(filter: { name: $recordingName }) {
-              data {
-                doPutMetadata(metadata: { labels: $labels }) {
-                  metadata {
-                    labels
->>>>>>> dcc22a53
                   }
                 }
               }
