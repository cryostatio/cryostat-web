/*
 * Copyright The Cryostat Authors
 *
 * The Universal Permissive License (UPL), Version 1.0
 *
 * Subject to the condition set forth below, permission is hereby granted to any
 * person obtaining a copy of this software, associated documentation and/or data
 * (collectively the "Software"), free of charge and under any and all copyright
 * rights in the Software, and any and all patent rights owned or freely
 * licensable by each licensor hereunder covering either (i) the unmodified
 * Software as contributed to or provided by such licensor, or (ii) the Larger
 * Works (as defined below), to deal in both
 *
 * (a) the Software, and
 * (b) any piece of software and/or hardware listed in the lrgrwrks.txt file if
 * one is included with the Software (each a "Larger Work" to which the Software
 * is contributed by such licensors),
 *
 * without restriction, including without limitation the rights to copy, create
 * derivative works of, display, perform, and distribute the Software and make,
 * use, sell, offer for sale, import, export, have made, and have sold the
 * Software and the Larger Work(s), and to sublicense the foregoing rights on
 * either these or other terms.
 *
 * This license is subject to the following condition:
 * The above copyright notice and either this complete permission notice or at
 * a minimum a reference to the UPL must be included in all copies or
 * substantial portions of the Software.
 *
 * THE SOFTWARE IS PROVIDED "AS IS", WITHOUT WARRANTY OF ANY KIND, EXPRESS OR
 * IMPLIED, INCLUDING BUT NOT LIMITED TO THE WARRANTIES OF MERCHANTABILITY,
 * FITNESS FOR A PARTICULAR PURPOSE AND NONINFRINGEMENT. IN NO EVENT SHALL THE
 * AUTHORS OR COPYRIGHT HOLDERS BE LIABLE FOR ANY CLAIM, DAMAGES OR OTHER
 * LIABILITY, WHETHER IN AN ACTION OF CONTRACT, TORT OR OTHERWISE, ARISING FROM,
 * OUT OF OR IN CONNECTION WITH THE SOFTWARE OR THE USE OR OTHER DEALINGS IN THE
 * SOFTWARE.
 */
import {
  from,
  Observable,
  ObservableInput,
  of,
  ReplaySubject,
  forkJoin,
  throwError,
  EMPTY,
  shareReplay,
  Subject,
  BehaviorSubject,
} from 'rxjs';
import { fromFetch } from 'rxjs/fetch';
import { catchError, concatMap, filter, first, map, mergeMap, tap } from 'rxjs/operators';
import { NO_TARGET, Target, TargetService } from './Target.service';
import { Notifications } from '@app/Notifications/Notifications';
import { AuthMethod, LoginService, SessionState } from './Login.service';
import { RecordingLabel } from '@app/RecordingMetadata/RecordingLabel';
import { Rule } from '@app/Rules/Rules';
import { NotificationCategory } from './NotificationChannel.service';
import _ from 'lodash';
import { createBlobURL } from '@app/utils/utils';

type ApiVersion = 'v1' | 'v2' | 'v2.1' | 'v2.2' | 'beta';

export class HttpError extends Error {
  readonly httpResponse: Response;

  constructor(httpResponse: Response) {
    super(httpResponse.statusText);
    this.httpResponse = httpResponse;
  }
}

export const isHttpError = (toCheck: any): toCheck is HttpError => {
  if (!(toCheck instanceof Error)) {
    return false;
  }
  return (toCheck as HttpError).httpResponse !== undefined;
};

export class ApiService {
  private readonly archiveEnabled = new ReplaySubject<boolean>(1);
  private readonly cryostatVersionSubject = new ReplaySubject<string>(1);
  private readonly grafanaDatasourceUrlSubject = new ReplaySubject<string>(1);
  private readonly grafanaDashboardUrlSubject = new ReplaySubject<string>(1);

  constructor(
    private readonly target: TargetService,
    private readonly notifications: Notifications,
    private readonly login: LoginService
  ) {
    // show recording archives when recordings available
    login
      .getSessionState()
      .pipe(
        concatMap((sessionState) => (sessionState === SessionState.USER_SESSION ? this.doGet('recordings') : EMPTY))
      )
      .subscribe({
        next: () => {
          this.archiveEnabled.next(true);
        },
        error: () => {
          this.archiveEnabled.next(false);
        },
      });

    const getDatasourceURL = fromFetch(`${this.login.authority}/api/v1/grafana_datasource_url`).pipe(
      concatMap((resp) => from(resp.json()))
    );
    const getDashboardURL = fromFetch(`${this.login.authority}/api/v1/grafana_dashboard_url`).pipe(
      concatMap((resp) => from(resp.json()))
    );
    const health = fromFetch(`${this.login.authority}/health`).pipe(
      tap((resp: Response) => {
        if (!resp.ok) {
          window.console.error(resp);
          this.notifications.danger('API /health request failed', resp.statusText);
        }
      }),
      concatMap((resp: Response) => from(resp.json())),
      shareReplay()
    );
    health.subscribe((jsonResp: any) => {
      this.cryostatVersionSubject.next(jsonResp.cryostatVersion);
    });
    health
      .pipe(
        concatMap((jsonResp: any) => {
          const toFetch: Observable<any>[] = [];
          const unconfigured: string[] = [];
          const unavailable: string[] = [];
          // if datasource or dashboard are not configured, display a warning
          // if either is configured but not available, display an error
          // if both configured and available then display nothing and just retrieve the URLs
          if (jsonResp.datasourceConfigured) {
            if (jsonResp.datasourceAvailable) {
              toFetch.push(getDatasourceURL);
            } else {
              unavailable.push('datasource URL');
            }
          } else {
            unconfigured.push('datasource URL');
          }
          if (jsonResp.dashboardConfigured) {
            if (jsonResp.dashboardAvailable) {
              toFetch.push(getDashboardURL);
            } else {
              unavailable.push('dashboard URL');
            }
          } else {
            unconfigured.push('dashboard URL');
          }
          if (unconfigured.length > 0) {
            return throwError(() => ({
              state: 'not configured',
              message: unconfigured.join(', ') + ' unconfigured',
            }));
          }
          if (unavailable.length > 0) {
            return throwError(() => ({
              state: 'unavailable',
              message: unavailable.join(', ') + ' unavailable',
            }));
          }
          return forkJoin(toFetch);
        })
      )
      .subscribe({
        next: (parts: any) => {
          this.grafanaDatasourceUrlSubject.next(parts[0].grafanaDatasourceUrl);
          this.grafanaDashboardUrlSubject.next(parts[1].grafanaDashboardUrl);
        },
        error: (err) => {
          window.console.error(err);
          if (err.state === 'unavailable') {
            this.notifications.danger(`Grafana ${err.state}`, err.message, NotificationCategory.GrafanaConfiguration);
          } else {
            this.notifications.warning(`Grafana ${err.state}`, err.message, NotificationCategory.GrafanaConfiguration);
          }
        },
      });
  }

  createTarget(target: Target): Observable<boolean> {
    const form = new window.FormData();
    form.append('connectUrl', target.connectUrl);
    if (!!target.alias && !!target.alias.trim()) {
      form.append('alias', target.alias);
    }
    return this.sendRequest('v2', `targets`, {
      method: 'POST',
      body: form,
    }).pipe(
      map((resp) => resp.ok),
      first()
    );
  }

  deleteTarget(target: Target): Observable<boolean> {
    return this.sendRequest('v2', `targets/${encodeURIComponent(target.connectUrl)}`, {
      method: 'DELETE',
    }).pipe(
      map((resp) => resp.ok),
      first()
    );
  }

  createRule(rule: Rule): Observable<boolean> {
    const headers = new Headers();
    headers.set('Content-Type', 'application/json');
    return this.sendRequest('v2', 'rules', {
      method: 'POST',
      body: JSON.stringify(rule),
      headers,
    }).pipe(
      map((resp) => resp.ok),
      first()
    );
  }

  updateRule(rule: Rule): Observable<boolean> {
    const headers = new Headers();
    headers.set('Content-Type', 'application/json');
    return this.sendRequest('v2', `rules/${rule.name}`, {
      method: 'PATCH',
      body: JSON.stringify(rule),
      headers,
    }).pipe(
      map((resp) => resp.ok),
      first()
    );
  }

  deleteRule(name: string, clean: boolean = true): Observable<boolean> {
    return this.sendRequest('v2', `rules/${name}?clean=${clean}`, {
      method: 'DELETE',
    }).pipe(
      map((resp) => resp.ok),
      first()
    );
  }

  createRecording(recordingAttributes: RecordingAttributes): Observable<boolean> {
    const form = new window.FormData();
    form.append('recordingName', recordingAttributes.name);
    form.append('events', recordingAttributes.events);
    if (!!recordingAttributes.duration && recordingAttributes.duration > 0) {
      form.append('duration', String(recordingAttributes.duration));
    }
    form.append('archiveOnStop', String(recordingAttributes.archiveOnStop));
    if (!!recordingAttributes.options) {
      if (recordingAttributes.options.toDisk != null) {
        form.append('toDisk', String(recordingAttributes.options.toDisk));
      }
      if (!!recordingAttributes.options.maxAge && recordingAttributes.options.maxAge >= 0) {
        form.append('maxAge', String(recordingAttributes.options.maxAge));
      }
      if (!!recordingAttributes.options.maxSize && recordingAttributes.options.maxSize >= 0) {
        form.append('maxSize', String(recordingAttributes.options.maxSize));
      }
    }
    if (!!recordingAttributes.metadata) {
      form.append('metadata', JSON.stringify(recordingAttributes.metadata));
    }

    return this.target.target().pipe(
      concatMap((target) =>
        this.sendRequest('v1', `targets/${encodeURIComponent(target.connectUrl)}/recordings`, {
          method: 'POST',
          body: form,
        }).pipe(
          map((resp) => resp.ok),
          first()
        )
      )
    );
  }

  createSnapshot(): Observable<boolean> {
    return this.target.target().pipe(
      concatMap((target) =>
        this.sendRequest('v1', `targets/${encodeURIComponent(target.connectUrl)}/snapshot`, {
          method: 'POST',
        }).pipe(
          tap((resp) => {
            if (resp.status == 202) {
              this.notifications.warning(
                'Snapshot Failed to Create',
                'The resultant recording was unreadable for some reason, likely due to a lack of Active, non-Snapshot source recordings to take event data from'
              );
            }
          }),
          map((resp) => resp.status == 200),
          first()
        )
      )
    );
  }

  isArchiveEnabled(): Observable<boolean> {
    return this.archiveEnabled.asObservable();
  }

  archiveRecording(recordingName: string): Observable<boolean> {
    return this.target.target().pipe(
      concatMap((target) =>
        this.sendRequest(
          'v1',
          `targets/${encodeURIComponent(target.connectUrl)}/recordings/${encodeURIComponent(recordingName)}`,
          {
            method: 'PATCH',
            body: 'SAVE',
          }
        ).pipe(
          map((resp) => resp.ok),
          first()
        )
      )
    );
  }

  stopRecording(recordingName: string): Observable<boolean> {
    return this.target.target().pipe(
      concatMap((target) =>
        this.sendRequest(
          'v1',
          `targets/${encodeURIComponent(target.connectUrl)}/recordings/${encodeURIComponent(recordingName)}`,
          {
            method: 'PATCH',
            body: 'STOP',
          }
        ).pipe(
          map((resp) => resp.ok),
          first()
        )
      )
    );
  }

  deleteRecording(recordingName: string): Observable<boolean> {
    return this.target.target().pipe(
      concatMap((target) =>
        this.sendRequest(
          'v1',
          `targets/${encodeURIComponent(target.connectUrl)}/recordings/${encodeURIComponent(recordingName)}`,
          {
            method: 'DELETE',
          }
        ).pipe(
          map((resp) => resp.ok),
          first()
        )
      )
    );
  }

  deleteArchivedRecording(connectUrl: string, recordingName: string): Observable<boolean> {
    return this.sendRequest(
      'beta',
      `recordings/${encodeURIComponent(connectUrl)}/${encodeURIComponent(recordingName)}`,
      {
        method: 'DELETE',
      }
    ).pipe(
      map((resp) => resp.ok),
      first()
    );
  }

  uploadActiveRecordingToGrafana(recordingName: string): Observable<boolean> {
    return this.target.target().pipe(
      concatMap((target) =>
        this.sendRequest(
          'v1',
          `targets/${encodeURIComponent(target.connectUrl)}/recordings/${encodeURIComponent(recordingName)}/upload`,
          {
            method: 'POST',
          }
        ).pipe(
          map((resp) => resp.ok),
          first()
        )
      )
    );
  }

  uploadArchivedRecordingToGrafana(sourceTarget: Observable<Target>, recordingName: string): Observable<boolean> {
    return sourceTarget.pipe(
      concatMap((target) =>
        this.sendRequest(
          'beta',
          `recordings/${encodeURIComponent(target.connectUrl)}/${encodeURIComponent(recordingName)}/upload`,
          {
            method: 'POST',
          }
        ).pipe(
          map((resp) => resp.ok),
          first()
        )
      )
    );
  }

  deleteCustomEventTemplate(templateName: string): Observable<boolean> {
    return this.sendRequest('v1', `templates/${encodeURIComponent(templateName)}`, {
      method: 'DELETE',
      body: null,
    }).pipe(
      map((response) => {
        if (!response.ok) {
          throw response.statusText;
        }
        return true;
      }),
      catchError((): ObservableInput<boolean> => of(false))
    );
  }

  addCustomEventTemplate(file: File): Observable<boolean> {
    const body = new window.FormData();
    body.append('template', file);
    return this.sendRequest('v1', `templates`, {
      method: 'POST',
      body,
    }).pipe(
      map((response) => {
        if (!response.ok) {
          throw response.statusText;
        }
        return true;
      }),
      catchError((): ObservableInput<boolean> => of(false))
    );
  }

  removeProbes(): Observable<boolean> {
    return this.target.target().pipe(concatMap(target =>
      this.sendRequest('v2', `targets/${encodeURIComponent(target.connectUrl)}/probes`, {
        method: 'DELETE',
      }).pipe(
        tap(resp => {
          if (resp.status == 200) {
            this.notifications.success('Probes Removed');
          } else if (resp.status == 400) {
            this.notifications.warning('Failed to remove Probes', 'The probes failed to be removed from the target');
          }
        }),
        map(resp => resp.status == 200),
        first(),
      )
      ));
  }

  insertProbes(templateName: string): Observable<boolean> {
    return this.target.target().pipe(concatMap(target =>
      this.sendRequest('v2', `targets/${encodeURIComponent(target.connectUrl)}/probes/${encodeURIComponent(templateName)}`, {
        method: 'POST',
      }).pipe(
        tap(resp => {
          if (resp.status == 200) {
            this.notifications.success('Probes Inserted');
          } else if (resp.status == 400) {
            this.notifications.warning('Failed to Insert Probes', 'The probes failed to be injected. Check that the agent is present in the same container as the target JVM and the target is running with -javaagent:/path/to/agent');
          }
        }),
        map(resp => resp.status == 200),
        first(),
      )
    ));
  }

  addCustomProbeTemplate(file: File): Observable<boolean> {
    const body = new window.FormData();
    body.append('probeTemplate', file);
    return this.sendRequest('v2', `probes/`+file.name, {
      method: 'POST',
      body,
    })
    .pipe(
      map(response => {
        if (!response.ok) {
          throw response.statusText;
        }
        return true;
      }),
      catchError((): ObservableInput<boolean> => of(false)),
    );
  }  

  deleteCustomProbeTemplate(templateName: string): Observable<boolean> {
    return this.sendRequest('v2', `probes/${encodeURIComponent(templateName)}`, {
      method: 'DELETE',
      body: null,
    })
    .pipe(
      map(response => {
        if (!response.ok) {
          throw response.statusText;
        }
        return true;
      }),
      catchError((): ObservableInput<boolean> => of(false)),
    );
  }

  cryostatVersion(): Observable<string> {
    return this.cryostatVersionSubject.asObservable();
  }

  grafanaDatasourceUrl(): Observable<string> {
    return this.grafanaDatasourceUrlSubject.asObservable();
  }

  grafanaDashboardUrl(): Observable<string> {
    return this.grafanaDashboardUrlSubject.asObservable();
  }

  doGet<T>(path: string, apiVersion: ApiVersion = 'v1'): Observable<T> {
    return this.sendRequest(apiVersion, path, { method: 'GET' }).pipe(
      map((resp) => resp.json()),
      concatMap(from),
      first()
    );
  }

  getProbeTemplates(): Observable<ProbeTemplate[]> {
    return this.sendRequest('v2', 'probes', { method: 'GET' }).
      pipe(concatMap(resp => resp.json()), 
      map(response => response.data.result),
      first());
  }

  getActiveProbes(): Observable<EventProbe[]> {
    return this.target.target().pipe(concatMap(target =>
      this.sendRequest('v2', `targets/${encodeURIComponent(target.connectUrl)}/probes`, {
        method: 'GET',
      }).pipe(concatMap(resp => resp.json()), 
      map(response => response.data.result),
      first())));
    }

  graphql<T>(query: string): Observable<T> {
    const headers = new Headers();
    headers.set('Content-Type', 'application/graphql');
    return this.sendRequest('v2.2', 'graphql', { method: 'POST', body: query, headers }).pipe(
      map((resp) => resp.json()),
      concatMap(from),
      first()
    );
  }

  downloadReport(recording: Recording): void {
    const body = new window.FormData();
    if (isActiveRecording(recording)) {
      body.append('resource', recording.reportUrl.replace('/api/v1', '/api/v2.1'));
    } else {
      body.append('resource', recording.reportUrl.concat('/jwt'));
    }
    this.sendRequest('v2.1', 'auth/token', {
      method: 'POST',
      body,
    })
      .pipe(
        concatMap((resp) => resp.json()),
        map((response: AssetJwtResponse) => response.data.result.resourceUrl)
      )
      .subscribe((resourceUrl) => {
        this.downloadFile(resourceUrl, `${recording.name}.report.html`, false);
      });
  }

  downloadRecording(recording: Recording): void {
    const body = new window.FormData();
    if (isActiveRecording(recording)) {
      body.append('resource', recording.downloadUrl.replace('/api/v1', '/api/v2.1'));
    } else {
      body.append('resource', recording.downloadUrl.concat('/jwt'));
    }
    this.sendRequest('v2.1', 'auth/token', {
      method: 'POST',
      body,
    })
      .pipe(
        concatMap((resp) => resp.json()),
        map((response: AssetJwtResponse) => response.data.result.resourceUrl)
      )
      .subscribe((resourceUrl) => {
        this.downloadFile(resourceUrl, recording.name + (recording.name.endsWith('.jfr') ? '' : '.jfr'));
        this.downloadFile(
          createBlobURL(JSON.stringify(recording.metadata), 'application/json'), // Blob for metadata
          recording.name.replace(/\.jfr$/, '') + '.metadata.json'
        );
      });
  }

  downloadTemplate(template: EventTemplate): void {
    this.target
      .target()
      .pipe(
        first(),
        map(
          (target) =>
            `${this.login.authority}/api/v2.1/targets/${encodeURIComponent(
              target.connectUrl
            )}/templates/${encodeURIComponent(template.name)}/type/${encodeURIComponent(template.type)}`
        )
      )
      .subscribe((resource) => {
        const body = new window.FormData();
        body.append('resource', resource);
        this.sendRequest('v2.1', 'auth/token', {
          method: 'POST',
          body,
        })
          .pipe(
            concatMap((resp) => resp.json()),
            map((response: AssetJwtResponse) => response.data.result.resourceUrl)
          )
          .subscribe((resourceUrl) => {
            this.downloadFile(resourceUrl, `${template.name}.jfc`);
          });
      });
  }

  downloadRule(name: string): void {
    this.doGet<any>('rules/' + name, 'v2')
      .pipe(
        first(),
        map((resp) => resp.data.result)
      )
      .subscribe((rule) => {
        const filename = `${rule.name}.json`;
        const file = new File([JSON.stringify(rule)], filename);
        const resourceUrl = URL.createObjectURL(file);
        this.downloadFile(resourceUrl, filename);
        setTimeout(() => URL.revokeObjectURL(resourceUrl), 1000);
      });
  }

  uploadRecording(file: File, labels: Object, signal?: AbortSignal): Observable<string> {
    window.onbeforeunload = () => true;
    return this.login.getHeaders().pipe(
      concatMap((headers) => {
        const body = new window.FormData();
        body.append('recording', file);
        body.append('labels', JSON.stringify(labels));

        return fromFetch(`${this.login.authority}/api/v1/recordings`, {
          credentials: 'include',
          mode: 'cors',
          method: 'POST',
          body,
          headers,
          signal,
        });
      }),
      concatMap((v) => {
        if (v.ok) {
          return from(v.text());
        }
        throw from(v.text());
      }),
      tap({
        next: () => (window.onbeforeunload = null),
        error: (err) => {
          window.onbeforeunload = null;
          err.subscribe((msg) =>
            this.notifications.danger('Upload Failed', msg, NotificationCategory.ArchivedRecordingCreated)
          );
        },
        complete: () => (window.onbeforeunload = null),
      })
    );
  }

  uploadSSLCertificate(file: File): Observable<string> {
    const body = new window.FormData();
    body.append('cert', file);
    return this.sendRequest('v2', 'certificates', {
      method: 'POST',
      body,
    }).pipe(
      concatMap((resp) => {
        if (resp.ok) {
          this.notifications.success('Successfully uploaded certificate');
          return from(resp.text());
        }
        throw resp.statusText;
      })
    );
  }

  postRecordingMetadata(recordingName: string, labels: RecordingLabel[]): Observable<ArchivedRecording[]> {
    return this.target.target().pipe(
      filter((target) => target !== NO_TARGET),
      first(),
      concatMap((target) =>
        this.graphql<any>(`
        query {
          targetNodes(filter: { name: "${target.connectUrl}" }) {
            recordings {
              archived(filter: { name: "${recordingName}" }) {
                data {
                  doPutMetadata(metadata: { labels: ${this.stringifyRecordingLabels(labels)}}) {
                    metadata {
                      labels
                    }
                  }
                }
              }
            }
          }
        }`)
      ),
      map((v) => v.data.targetNodes[0].recordings.archived as ArchivedRecording[])
    );
  }

  postUploadedRecordingMetadata(recordingName: string, labels: RecordingLabel[]): Observable<ArchivedRecording[]> {
    return this.graphql<any>(
      `
      query {
        archivedRecordings(filter: {sourceTarget: "${UPLOADS_SUBDIRECTORY}", name: "${recordingName}" }) {
          data {
            doPutMetadata(metadata: { labels: ${this.stringifyRecordingLabels(labels)}}) {
              metadata {
                labels
              }
            }
          }
        }
      }`
    ).pipe(map((v) => v.data.archivedRecordings.data as ArchivedRecording[]));
  }

  postTargetRecordingMetadata(recordingName: string, labels: RecordingLabel[]): Observable<ActiveRecording[]> {
    return this.target.target().pipe(
      filter((target) => target !== NO_TARGET),
      first(),
      concatMap((target) =>
        this.graphql<any>(`
        query {
          targetNodes(filter: { name: "${target.connectUrl}" }) {
            recordings {
              active(filter: { name: "${recordingName}" }) {
                data {
                  doPutMetadata(metadata: { labels: ${this.stringifyRecordingLabels(labels)}}) {
                    metadata {
                      labels
                    }
                  }
                }
              }
            }
          }
        }`)
      ),
      map((v) => v.data.targetNodes[0].recordings.active as ActiveRecording[])
    );
  }

  postCredentials(matchExpression: string, username: string, password: string): Observable<boolean> {
    const body = new window.FormData();
    body.append('matchExpression', matchExpression);
    body.append('username', username);
    body.append('password', password);

    return this.sendRequest('v2.2', 'credentials', {
      method: 'POST',
      body,
    }).pipe(
      map((resp) => resp.ok),
      first()
    );
  }

  getCredential(id: number): Observable<MatchedCredential> {
    return this.sendRequest('v2.2', `credentials/${id}`, {
      method: 'GET',
    }).pipe(
      concatMap((resp) => resp.json()),
      map((response: CredentialResponse) => response.data.result),
      first()
    );
  }

  getCredentials(): Observable<StoredCredential[]> {
    return this.sendRequest('v2.2', `credentials`, {
      method: 'GET',
    }).pipe(
      concatMap((resp) => resp.json()),
      map((response: CredentialsResponse) => response.data.result),
      first()
    );
  }

  deleteCredentials(id: number): Observable<boolean> {
    return this.sendRequest('v2.2', `credentials/${id}`, {
      method: 'DELETE',
    }).pipe(
      map((resp) => resp.ok),
      first()
    );
  }

  private sendRequest(apiVersion: ApiVersion, path: string, config?: RequestInit): Observable<Response> {
    const req = () =>
      this.login.getHeaders().pipe(
        concatMap((headers) => {
          const defaultReq = {
            credentials: 'include',
            mode: 'cors',
            headers: headers,
          } as RequestInit;

          function customizer(dest, src) {
            if (dest instanceof Headers && src instanceof Headers) {
              src.forEach((v, k) => dest.set(k, v));
            }
            return dest;
          }

          _.mergeWith(config, defaultReq, customizer);

          return fromFetch(`${this.login.authority}/api/${apiVersion}/${path}`, config);
        }),
        map((resp) => {
          if (resp.ok) return resp;
          throw new HttpError(resp);
        }),
        catchError((err) => this.handleError<Response>(err, req))
      );
    return req();
  }

  private downloadFile(url: string, filename: string, download = true): void {
    const anchor = document.createElement('a');
    anchor.setAttribute('style', 'display: none; visibility: hidden;');
    anchor.target = '_blank';
    if (download) {
      anchor.download = filename;
    }
    anchor.href = url;
    anchor.click();
    anchor.remove();
  }

  private handleError<T>(error: Error, retry: () => Observable<T>): ObservableInput<T> {
    if (isHttpError(error)) {
      if (error.httpResponse.status === 427) {
        const jmxAuthScheme = error.httpResponse.headers.get('X-JMX-Authenticate');
        if (jmxAuthScheme === AuthMethod.BASIC) {
          this.target.setAuthFailure();
          return this.target.authRetry().pipe(mergeMap(() => retry()));
        }
      } else if (error.httpResponse.status === 502) {
        this.target.setSslFailure();
      } else {
        error.httpResponse.text().then((detail) => {
          this.notifications.danger(`Request failed (${error.httpResponse.status} ${error.message})`, detail);
        });
      }
      throw error;
    }
    this.notifications.danger(`Request failed`, error.message);
    throw error;
  }

  private stringifyRecordingLabels(labels: RecordingLabel[]): string {
    return JSON.stringify(labels).replace(/"([^"]+)":/g, '$1:');
  }
}

export interface ApiV2Response {
  meta: {
    status: string;
    type: string;
  };
  data: Object;
}

interface AssetJwtResponse extends ApiV2Response {
  data: {
    result: {
      resourceUrl: string;
    };
  };
}

interface CredentialResponse extends ApiV2Response {
  data: {
    result: MatchedCredential;
  };
}

interface CredentialsResponse extends ApiV2Response {
  data: {
    result: StoredCredential[];
  };
}

export interface ArchivedRecording {
  name: string;
  downloadUrl: string;
  reportUrl: string;
  metadata: Metadata;
  size: number;
}

export interface ActiveRecording extends Omit<ArchivedRecording, 'size'> {
  id: number;
  state: RecordingState;
  duration: number;
  startTime: number;
  continuous: boolean;
  toDisk: boolean;
  maxSize: number;
  maxAge: number;
}

export enum RecordingState {
  STOPPED = 'STOPPED',
  STARTING = 'STARTING',
  RUNNING = 'RUNNING',
  STOPPING = 'STOPPING',
}
export type Recording = ActiveRecording | ArchivedRecording;

export const isActiveRecording = (toCheck: Recording): toCheck is ActiveRecording => {
  return (toCheck as ActiveRecording).state !== undefined;
};

export interface EventTemplate {
  name: string;
  description: string;
  provider: string;
  type: 'CUSTOM' | 'TARGET';
}

export interface RecordingOptions {
  toDisk?: boolean;
  maxSize?: number;
  maxAge?: number;
}

export interface RecordingAttributes {
  name: string;
  events: string;
  duration?: number;
  archiveOnStop?: boolean;
  options?: RecordingOptions;
  metadata?: Metadata;
}

export interface Metadata {
  labels: Object;
}

export interface StoredCredential {
  id: number;
  matchExpression: string;
<<<<<<< HEAD
}

export interface ProbeTemplate {
  name: string;
  xml: string;
}  

export interface EventProbe {
  label: string;
  description: string;
  class: string;
  rethrow: string;
  stacktrace: string;
  methodname: string;
}
=======
  numMatchingTargets: number;
}

export interface MatchedCredential {
  matchExpression: string;
  targets: Target[];
}

// New target specific archived recording apis now enforce a non-empty target field
// The placeholder targetId for uploaded (non-target) recordings is "uploads"
export const UPLOADS_SUBDIRECTORY: string = 'uploads';
>>>>>>> 770ace96
<|MERGE_RESOLUTION|>--- conflicted
+++ resolved
@@ -958,7 +958,7 @@
 export interface StoredCredential {
   id: number;
   matchExpression: string;
-<<<<<<< HEAD
+  numMatchingTargets: number;
 }
 
 export interface ProbeTemplate {
@@ -974,10 +974,6 @@
   stacktrace: string;
   methodname: string;
 }
-=======
-  numMatchingTargets: number;
-}
-
 export interface MatchedCredential {
   matchExpression: string;
   targets: Target[];
@@ -985,5 +981,4 @@
 
 // New target specific archived recording apis now enforce a non-empty target field
 // The placeholder targetId for uploaded (non-target) recordings is "uploads"
-export const UPLOADS_SUBDIRECTORY: string = 'uploads';
->>>>>>> 770ace96
+export const UPLOADS_SUBDIRECTORY: string = 'uploads';