/*
 * Copyright The Cryostat Authors.
 *
 * Licensed under the Apache License, Version 2.0 (the "License");
 * you may not use this file except in compliance with the License.
 * You may obtain a copy of the License at
 *
 * http://www.apache.org/licenses/LICENSE-2.0
 *
 * Unless required by applicable law or agreed to in writing, software
 * distributed under the License is distributed on an "AS IS" BASIS,
 * WITHOUT WARRANTIES OR CONDITIONS OF ANY KIND, either express or implied.
 * See the License for the specific language governing permissions and
 * limitations under the License.
 */

import { LayoutTemplate, SerialLayoutTemplate } from '@app/Dashboard/types';
import { createBlobURL } from '@app/utils/utils';
import { ValidatedOptions } from '@patternfly/react-core';
import _ from 'lodash';
import {
  BehaviorSubject,
  combineLatest,
  EMPTY,
  forkJoin,
  from,
  Observable,
  ObservableInput,
  of,
  ReplaySubject,
  throwError,
} from 'rxjs';
import { fromFetch } from 'rxjs/fetch';
import { catchError, concatMap, filter, first, map, mergeMap, tap } from 'rxjs/operators';
import {
  GrafanaDatasourceUrlGetResponse,
  GrafanaDashboardUrlGetResponse,
  HealthGetResponse,
  Target,
  Rule,
  RecordingAttributes,
  ActiveRecording,
  ApiVersion,
  ProbeTemplate,
  EventProbe,
  Recording,
  EventTemplate,
  ArchivedRecording,
  UPLOADS_SUBDIRECTORY,
  MatchedCredential,
  EnvironmentNode,
  ActiveRecordingsFilterInput,
  RecordingCountResponse,
  MBeanMetrics,
  EventType,
  NotificationCategory,
  HttpError,
  SimpleResponse,
  XMLHttpError,
  XMLHttpRequestConfig,
  XMLHttpResponse,
  KeyValue,
  TargetStub,
  TargetForTest,
  Metadata,
  TargetMetadata,
  isTargetMetadata,
  MBeanMetricsResponse,
  BuildInfo,
  AggregateReport,
<<<<<<< HEAD
  HeapDump,
=======
  ThreadDump,
>>>>>>> 129c75a6
} from './api.types';
import {
  isHttpError,
  includesTarget,
  isHttpOk,
  isXMLHttpError,
  isGraphQLAuthError,
  isGraphQLSSLError,
  isGraphQLError,
  GraphQLError,
} from './api.utils';
import { NotificationService } from './Notifications.service';
import { CryostatContext } from './Services';
import { TargetService } from './Target.service';

export class ApiService {
  private readonly archiveEnabled = new BehaviorSubject<boolean>(true);
  private readonly cryostatVersionSubject = new ReplaySubject<string>(1);
  private readonly buildInfoSubject = new ReplaySubject<BuildInfo>(1);
  private readonly grafanaDatasourceUrlSubject = new ReplaySubject<string>(1);
  private readonly grafanaDashboardUrlSubject = new ReplaySubject<string>(1);

  constructor(
    private readonly ctx: CryostatContext,
    private readonly target: TargetService,
    private readonly notifications: NotificationService,
  ) {}

  testBaseServer() {
    this.testHealth();
    this.testArchiveAvailability();
  }

  private testHealth() {
    const datasourceURL: Observable<GrafanaDashboardUrlGetResponse> = this.doGet('/grafana_datasource_url', 'v4');
    const dashboardURL: Observable<GrafanaDashboardUrlGetResponse> = this.doGet('/grafana_dashboard_url', 'v4');
    const health: Observable<HealthGetResponse> = this.doGet('/health', 'unversioned');

    health
      .pipe(
        concatMap((jsonResp) => {
          this.cryostatVersionSubject.next(jsonResp.cryostatVersion);
          this.buildInfoSubject.next(jsonResp.build);
          const toFetch: unknown[] = [];
          const unconfigured: string[] = [];
          const unavailable: string[] = [];
          // if datasource or dashboard are not configured, display a warning
          // if either is configured but not available, display an error
          // if both configured and available then display nothing and just retrieve the URLs
          if (jsonResp.datasourceConfigured) {
            if (jsonResp.datasourceAvailable) {
              toFetch.push(datasourceURL);
            } else {
              unavailable.push('datasource URL');
            }
          } else {
            unconfigured.push('datasource URL');
          }
          if (jsonResp.dashboardConfigured) {
            if (jsonResp.dashboardAvailable) {
              toFetch.push(dashboardURL);
            } else {
              unavailable.push('dashboard URL');
            }
          } else {
            unconfigured.push('dashboard URL');
          }
          if (unconfigured.length > 0) {
            return throwError(() => ({
              state: 'not configured',
              message: unconfigured.join(', ') + ' unconfigured',
            }));
          }
          if (unavailable.length > 0) {
            return throwError(() => ({
              state: 'unavailable',
              message: unavailable.join(', ') + ' unavailable',
            }));
          }
          return forkJoin(
            toFetch as [Observable<GrafanaDatasourceUrlGetResponse>, Observable<GrafanaDashboardUrlGetResponse>],
          );
        }),
      )
      .subscribe({
        next: (parts) => {
          this.grafanaDatasourceUrlSubject.next(parts[0].grafanaDatasourceUrl);
          this.grafanaDashboardUrlSubject.next(parts[1].grafanaDashboardUrl);
        },
        error: (err) => {
          window.console.error(err);
          if (err.state === 'unavailable') {
            this.notifications.danger(`Grafana ${err.state}`, err.message, NotificationCategory.GrafanaConfiguration);
          } else {
            this.notifications.warning(`Grafana ${err.state}`, err.message, NotificationCategory.GrafanaConfiguration);
          }
        },
      });
  }

  private testArchiveAvailability() {
    this.doGet('recordings')
      .pipe(
        catchError(() => {
          this.archiveEnabled.next(false);
          return EMPTY;
        }),
      )
      .subscribe();
  }

  getTargets(): Observable<Target[]> {
    return this.doGet('targets', 'v4');
  }

  createTarget(
    target: TargetStub,
    credentials?: { username?: string; password?: string },
    storeCredentials = false,
    dryrun = false,
  ): Observable<boolean> {
    const form = new window.FormData();
    form.append('connectUrl', target.connectUrl);
    if (target.alias && target.alias.trim()) {
      form.append('alias', target.alias);
    }
    credentials?.username && form.append('username', credentials.username);
    credentials?.password && form.append('password', credentials.password);
    return this.sendRequest(
      'v4',
      `targets`,
      {
        method: 'POST',
        body: form,
      },
      new URLSearchParams({ storeCredentials: `${storeCredentials}`, dryrun: `${dryrun}` }),
      true,
      true,
    ).pipe(
      first(),
      map((resp) => resp.ok),
      catchError((_) => {
        return of(false);
      }),
    );
  }

  deleteTarget(target: TargetStub): Observable<boolean> {
    return this.sendRequest('v4', `targets/${target.id}`, {
      method: 'DELETE',
    }).pipe(
      map((resp) => resp.ok),
      catchError(() => of(false)),
      first(),
    );
  }

  uploadRule(
    rule: Rule,
    onUploadProgress?: (progress: string | number) => void,
    abortSignal?: Observable<void>,
  ): Observable<boolean> {
    window.onbeforeunload = (event: BeforeUnloadEvent) => event.preventDefault();
    return this.ctx
      .headers({
        'Content-Type': 'application/json',
      })
      .pipe(
        concatMap((headers) =>
          this.sendLegacyRequest('v4', 'rules', 'Rule Upload Failed', {
            method: 'POST',
            body: JSON.stringify(rule),
            headers,
            listeners: {
              onUploadProgress: (event) => {
                onUploadProgress && onUploadProgress(Math.floor((event.loaded * 100) / event.total));
              },
            },
            abortSignal,
          }),
        ),
        map((resp) => resp.ok),
        tap({
          next: () => (window.onbeforeunload = null),
          error: () => (window.onbeforeunload = null),
        }),
        first(),
      );
  }

  createRule(rule: Rule): Observable<boolean> {
    return this.ctx
      .headers({
        'Content-Type': 'application/json',
      })
      .pipe(
        concatMap((headers) =>
          this.sendRequest('v4', 'rules', {
            method: 'POST',
            body: JSON.stringify({ ...rule, metadata: { labels: this.transformLabelsToObject(rule.metadata.labels) } }),
            headers,
          }),
        ),
        map((resp) => resp.ok),
        catchError((_) => of(false)),
        first(),
      );
  }

  updateRule(rule: Rule, clean = true): Observable<boolean> {
    return this.ctx
      .headers({
        'Content-Type': 'application/json',
      })
      .pipe(
        concatMap((headers) =>
          this.sendRequest(
            'v4',
            `rules/${rule.name}`,
            {
              method: 'PATCH',
              body: JSON.stringify({
                ...rule,
                metadata: {
                  labels: this.transformLabelsToObject(rule?.metadata?.labels ?? []),
                },
              }),
              headers,
            },
            new URLSearchParams({ clean: String(clean) }),
          ),
        ),

        map((resp) => resp.ok),
        first(),
      );
  }

  deleteRule(name: string, clean = true): Observable<boolean> {
    return this.sendRequest(
      'v4',
      `rules/${name}`,
      {
        method: 'DELETE',
      },
      new URLSearchParams({ clean: String(clean) }),
    ).pipe(
      map((resp) => resp.ok),
      first(),
    );
  }

  createRecording({
    name,
    events,
    duration,
    replace,
    archiveOnStop,
    metadata,
    advancedOptions,
  }: RecordingAttributes): Observable<SimpleResponse | undefined> {
    const form = new window.FormData();
    form.append('recordingName', name);
    form.append('events', events);
    if (duration && duration > 0) {
      form.append('duration', String(duration));
    }
    if (archiveOnStop != undefined) {
      form.append('archiveOnStop', String(archiveOnStop));
    }
    if (metadata) {
      form.append('metadata', JSON.stringify(this.transformMetadataToObject(metadata)));
    }
    if (replace != undefined) {
      form.append('replace', String(replace));
    }
    if (advancedOptions) {
      if (advancedOptions.toDisk != undefined) {
        form.append('toDisk', String(advancedOptions.toDisk));
      }
      if (advancedOptions.maxAge && advancedOptions.maxAge >= 0) {
        form.append('maxAge', String(advancedOptions.maxAge));
      }
      if (advancedOptions.maxSize && advancedOptions.maxSize >= 0) {
        form.append('maxSize', String(advancedOptions.maxSize));
      }
    }

    return this.target.target().pipe(
      filter((t) => !!t),
      concatMap((target) =>
        this.sendRequest('v4', `targets/${target!.id}/recordings`, {
          method: 'POST',
          body: form,
        }).pipe(
          map((resp) => ({
            ok: resp.ok,
            status: resp.status,
          })),
          catchError((err) => {
            if (isHttpError(err)) {
              return of({
                ok: false,
                status: err.httpResponse.status,
              });
            } else {
              return of(undefined);
            }
          }),
          first(),
        ),
      ),
      first(),
    );
  }

  createSnapshot(): Observable<ActiveRecording | undefined> {
    return this.target.target().pipe(
      filter((t) => !!t),
      concatMap((target) =>
        this.sendRequest('v4', `targets/${target!.id}/snapshot`, {
          method: 'POST',
        }).pipe(
          concatMap((resp) => (resp.status === 202 ? of(undefined) : (resp.json() as Promise<ActiveRecording>))),
          catchError((_) => of(undefined)),
          first(),
        ),
      ),
      first(),
    );
  }

  isArchiveEnabled(): Observable<boolean> {
    return this.archiveEnabled.asObservable();
  }

  archiveRecording(remoteId: number): Observable<string> {
    return this.target.target().pipe(
      filter((t) => !!t),
      concatMap((target) =>
        this.sendRequest('v4', `targets/${target!.id}/recordings/${remoteId}`, {
          method: 'PATCH',
          body: 'SAVE',
        }).pipe(
          concatMap((resp) => resp.text()),
          first(),
        ),
      ),
      first(),
    );
  }

  stopRecording(remoteId: number): Observable<boolean> {
    return this.target.target().pipe(
      filter((t) => !!t),
      concatMap((target) =>
        this.sendRequest('v4', `targets/${target!.id}/recordings/${remoteId}`, {
          method: 'PATCH',
          body: 'STOP',
        }).pipe(
          map((resp) => resp.ok),
          first(),
        ),
      ),
      first(),
    );
  }

  deleteRecording(remoteId: number): Observable<boolean> {
    return this.target.target().pipe(
      filter((t) => !!t),
      concatMap((target) =>
        this.sendRequest('v4', `targets/${target!.id}/recordings/${remoteId}`, {
          method: 'DELETE',
        }).pipe(
          map((resp) => resp.ok),
          first(),
        ),
      ),
      first(),
    );
  }

  deleteArchivedRecording(connectUrl: string, recordingName: string): Observable<boolean> {
    return this.sendRequest(
      'beta',
      `recordings/${encodeURIComponent(connectUrl)}/${encodeURIComponent(recordingName)}`,
      {
        method: 'DELETE',
      },
    ).pipe(
      map((resp) => resp.ok),
      first(),
    );
  }

  uploadActiveRecordingToGrafana(remoteId: number): Observable<string> {
    return this.target.target().pipe(
      filter((t) => !!t),
      concatMap((target) =>
        this.sendRequest('v4', `targets/${target!.id}/recordings/${remoteId}/upload`, {
          method: 'POST',
        }).pipe(
          concatMap((resp) => resp.text()),
          first(),
        ),
      ),
      first(),
    );
  }

  uploadArchivedRecordingToGrafana(
    sourceTarget: Observable<Target | undefined>,
    recordingName: string,
  ): Observable<string> {
    return sourceTarget.pipe(
      concatMap((target) =>
        this.sendRequest('v4', `grafana/${window.btoa((target!.jvmId ?? 'uploads') + '/' + recordingName)}`, {
          method: 'POST',
        }).pipe(
          concatMap((resp) => resp.text()),
          first(),
        ),
      ),
      first(),
    );
  }

  // from file system path functions
  uploadArchivedRecordingToGrafanaFromPath(jvmId: string, recordingName: string): Observable<string> {
    return this.sendRequest('v4', `grafana/${window.btoa((jvmId ?? 'uploads') + '/' + recordingName)}`, {
      method: 'POST',
    }).pipe(
      concatMap((resp) => resp.text()),
      first(),
    );
  }

  deleteArchivedRecordingFromPath(jvmId: string, recordingName: string): Observable<boolean> {
    return this.sendRequest('beta', `fs/recordings/${encodeURIComponent(jvmId)}/${encodeURIComponent(recordingName)}`, {
      method: 'DELETE',
    }).pipe(
      map((resp) => resp.ok),
      first(),
    );
  }

  // FIXME remove this, all API endpoints that allow us to send labels in the request body should accept it in as-is JSON form
  stringifyRecordingLabels(labels: KeyValue | KeyValue[]): string {
    return JSON.stringify(labels).replace(/"([^"]+)":/g, '$1:');
  }

  // FIXME remove this, all API endpoints that allow us to send labels in the request body should accept it in as-is JSON form
  transformAndStringifyToRawLabels(labels: KeyValue[]): string {
    const rawLabels = {};
    for (const label of labels) {
      rawLabels[label.key] = label.value;
    }
    return JSON.stringify(rawLabels);
  }

  transformMetadataToObject(metadata: Metadata | TargetMetadata): object {
    if (isTargetMetadata(metadata)) {
      return {
        labels: this.transformLabelsToObject(metadata.labels),
        annotations: {
          cryostat: this.transformLabelsToObject(metadata?.annotations?.cryostat),
          platform: this.transformLabelsToObject(metadata?.annotations?.platform),
        },
      };
    } else {
      return {
        labels: this.transformLabelsToObject(metadata.labels),
      };
    }
  }

  transformLabelsToObject(labels: KeyValue[]): object {
    const out = {};
    for (const label of labels) {
      out[label.key] = label.value;
    }
    return out;
  }

  postRecordingMetadataForJvmId(
    jvmId: string,
    recordingName: string,
    labels: KeyValue[],
  ): Observable<ArchivedRecording[]> {
    return this.graphql<any>(
      `
      query postRecordingMetadataForJvmId($jvmId: String!, $recordingName: String!, $labels: [Entry_String_StringInput]) {
        archivedRecordings(filter: {sourceTarget: $jvmId, name: $recordingName }) {
          data {
            doPutMetadata(metadataInput: { labels: $labels }) {
              metadata {
                labels {
                  key
                  value
                }
              }
              size
              archivedTime
            }
          }
        }
      }`,
      {
        jvmId,
        recordingName,
        labels: labels.map((label) => ({ key: label.key, value: label.value })),
      },
    ).pipe(map((v) => (v.data?.archivedRecordings?.data as ArchivedRecording[]) ?? []));
  }

  isProbeEnabled(): Observable<boolean> {
    return this.getActiveProbes(true).pipe(
      concatMap((_) => of(true)),
      catchError((_) => of(false)),
      first(),
    );
  }

  deleteCustomEventTemplate(templateName: string): Observable<boolean> {
    return this.sendRequest('v4', `event_templates/${encodeURIComponent(templateName)}`, {
      method: 'DELETE',
    }).pipe(
      map((resp) => resp.ok),
      catchError(() => of(false)),
      first(),
    );
  }

  addCustomEventTemplate(
    file: File,
    onUploadProgress?: (progress: string | number) => void,
    abortSignal?: Observable<void>,
  ): Observable<boolean> {
    window.onbeforeunload = (event: BeforeUnloadEvent) => event.preventDefault();
    const body = new window.FormData();
    body.append('template', file);
    return this.ctx.headers().pipe(
      concatMap((headers) =>
        this.sendLegacyRequest('v4', 'event_templates', 'Template Upload Failed', {
          body: body,
          method: 'POST',
          headers,
          listeners: {
            onUploadProgress: (event) => {
              onUploadProgress && onUploadProgress(Math.floor((event.loaded * 100) / event.total));
            },
          },
          abortSignal,
        }),
      ),
      map((resp) => resp.ok),
      tap({
        next: () => (window.onbeforeunload = null),
        error: () => (window.onbeforeunload = null),
      }),
      first(),
    );
  }

  removeProbes(): Observable<boolean> {
    return this.target.target().pipe(
      filter((t) => !!t),
      concatMap((target) =>
        this.sendRequest('v4', `targets/${target!.id}/probes`, {
          method: 'DELETE',
        }).pipe(
          map((resp) => resp.ok),
          catchError(() => of(false)),
          first(),
        ),
      ),
      first(),
    );
  }

  runGC(suppressNotifications = false): Observable<boolean> {
    return this.target.target().pipe(
      concatMap((target) =>
        this.sendRequest(
          'beta',
          `diagnostics/targets/${target?.id}/gc`,
          {
            method: 'POST',
          },
          undefined,
          suppressNotifications,
        ).pipe(
          map((resp) => resp.ok),
          first(),
        ),
      ),
      first(),
    );
  }

<<<<<<< HEAD
  runHeapDump(suppressNotifications = false): Observable<string> {
=======
  runThreadDump(suppressNotifications = false): Observable<string> {
>>>>>>> 129c75a6
    return this.target.target().pipe(
      concatMap((target) =>
        this.sendRequest(
          'beta',
<<<<<<< HEAD
          `diagnostics/targets/${target?.id}/heapdump?`,
=======
          `diagnostics/targets/${target?.id}/threaddump?format=threadPrint`,
>>>>>>> 129c75a6
          {
            method: 'POST',
          },
          undefined,
          suppressNotifications,
        ).pipe(
          concatMap((resp) => resp.text()),
          first(),
        ),
      ),
      first(),
    );
  }

<<<<<<< HEAD
  deleteHeapDump(heapdumpname: string, suppressNotifications = false): Observable<boolean> {
=======
  deleteThreadDump(threaddumpname: string, suppressNotifications = false): Observable<boolean> {
>>>>>>> 129c75a6
    return this.target.target().pipe(
      concatMap((target) =>
        this.sendRequest(
          'beta',
<<<<<<< HEAD
          `diagnostics/targets/${target?.id}/heapdump/${heapdumpname}`,
=======
          `diagnostics/targets/${target?.id}/threaddump/${threaddumpname}`,
>>>>>>> 129c75a6
          {
            method: 'DELETE',
          },
          undefined,
          suppressNotifications,
        ).pipe(
          map((resp) => resp.ok),
          first(),
        ),
      ),
      first(),
    );
  }

<<<<<<< HEAD
  getHeapDumps(suppressNotifications = false): Observable<HeapDump[]> {
=======
  getThreadDumps(suppressNotifications = false): Observable<ThreadDump[]> {
>>>>>>> 129c75a6
    return this.target.target().pipe(
      filter((t) => !!t),
      concatMap((target) =>
        this.sendRequest(
          'beta',
<<<<<<< HEAD
          `diagnostics/targets/${target!.id}/heapdump`,
=======
          `diagnostics/targets/${target!.id}/threaddump`,
>>>>>>> 129c75a6
          {
            method: 'GET',
          },
          undefined,
          suppressNotifications,
        ).pipe(
          concatMap((resp) => resp.json()),
          first(),
        ),
      ),
      first(),
    );
  }

  insertProbes(templateName: string): Observable<boolean> {
    return this.target.target().pipe(
      filter((t) => !!t),
      concatMap((target) =>
        this.sendRequest('v4', `targets/${target!.id}/probes/${encodeURIComponent(templateName)}`, {
          method: 'POST',
        }).pipe(
          tap((resp) => {
            if (resp.status == 400) {
              this.notifications.warning(
                'Failed to insert probes',
                'The probes failed to be injected. Check that the agent is present in the same container as the Target JVM and the target is running with -javaagent:/path/to/agent',
              );
            }
          }),
          map((resp) => resp.ok),
          catchError((_) => of(false)),
          first(),
        ),
      ),
      first(),
    );
  }

  addCustomProbeTemplate(
    file: File,
    onUploadProgress?: (progress: string | number) => void,
    abortSignal?: Observable<void>,
  ): Observable<boolean> {
    window.onbeforeunload = (event: BeforeUnloadEvent) => event.preventDefault();
    const body = new window.FormData();
    body.append('probeTemplate', file);
    body.append('name', file.name);
    return this.ctx.headers().pipe(
      concatMap((headers) =>
        this.sendLegacyRequest('v4', 'probes', 'Custom Probe Template Upload Failed', {
          method: 'POST',
          body: body,
          headers,
          listeners: {
            onUploadProgress: (event) => {
              onUploadProgress && onUploadProgress(Math.floor((event.loaded * 100) / event.total));
            },
          },
          abortSignal,
        }),
      ),
      map((resp) => resp.ok),
      tap({
        next: () => (window.onbeforeunload = null),
        error: () => (window.onbeforeunload = null),
      }),
      first(),
    );
  }

  deleteCustomProbeTemplate(templateName: string): Observable<boolean> {
    return this.sendRequest('v4', `probes/${encodeURIComponent(templateName)}`, {
      method: 'DELETE',
    }).pipe(
      map((resp) => resp.ok),
      catchError(() => of(false)),
      first(),
    );
  }

  cryostatVersion(): Observable<string> {
    return this.cryostatVersionSubject.asObservable();
  }

  buildInfo(): Observable<BuildInfo> {
    return this.buildInfoSubject.asObservable();
  }

  grafanaDatasourceUrl(): Observable<string> {
    return this.grafanaDatasourceUrlSubject.asObservable();
  }

  grafanaDashboardUrl(): Observable<string> {
    return this.grafanaDashboardUrlSubject.asObservable();
  }

  openGrafanaDashboard(openGrafana: string | boolean): void {
    let url: Observable<string>;
    if (openGrafana === true) {
      url = this.grafanaDashboardUrl();
    } else if (typeof openGrafana === 'string' && openGrafana) {
      url = of(openGrafana);
    } else {
      return;
    }
    url.subscribe((u) => window.open(u, '_blank'));
  }

  doGet<T>(
    path: string,
    apiVersion: ApiVersion = 'v4',
    params?: URLSearchParams,
    suppressNotifications?: boolean,
    skipStatusCheck?: boolean,
  ): Observable<T> {
    return this.sendRequest(apiVersion, path, { method: 'GET' }, params, suppressNotifications, skipStatusCheck).pipe(
      map((resp) => resp.json()),
      concatMap(from),
      first(),
    );
  }

  getProbeTemplates(): Observable<ProbeTemplate[]> {
    return this.sendRequest('v4', 'probes', { method: 'GET' }).pipe(
      concatMap((resp) => resp.json()),
      first(),
    );
  }

  getActiveProbes(suppressNotifications = false): Observable<EventProbe[]> {
    return this.target.target().pipe(
      filter((t) => !!t),
      concatMap((target) =>
        this.sendRequest(
          'v4',
          `targets/${target!.id}/probes`,
          {
            method: 'GET',
          },
          undefined,
          suppressNotifications,
        ).pipe(
          concatMap((resp) => resp.json()),
          first(),
        ),
      ),
      first(),
    );
  }

  getActiveProbesForTarget(
    target: TargetStub,
    suppressNotifications = false,
    skipStatusCheck = false,
  ): Observable<EventProbe[]> {
    return this.sendRequest(
      'v4',
      `targets/${target.id}/probes`,
      {
        method: 'GET',
      },
      undefined,
      suppressNotifications,
      skipStatusCheck,
    ).pipe(
      concatMap((resp) => resp.json()),
      first(),
    );
  }

  getCurrentReportsForAllTargets(
    minScore = -1,
    // TODO refactor and define a named type for this return type
  ): Observable<{ target: Target; hasSources: boolean; report: AggregateReport }[]> {
    return this.graphql<any>(
      `
        query AggregateReportsForAllTargets {
          targetNodes {
            target {
              id
              jvmId
              agent
              connectUrl
              alias
              labels {
                key
                value
              }
              annotations {
                cryostat {
                  key
                  value
                }
                platform {
                  key
                  value
                }
              }
              activeRecordings {
                aggregate {
                  count
                }
              }
              report {
                lastUpdated
                aggregate {
                  count
                  max
                }
                data {
                  key
                  value {
                    name
                    topic
                    score
                    evaluation {
                      explanation
                      solution
                      summary
                      suggestions {
                        name
                        setting
                        value
                      }
                    }
                  }
                }
              }
            }
          }
        }
      `,
    ).pipe(
      map((resp) =>
        (resp.data?.targetNodes ?? [])
          .filter((n) => n.target.report.aggregate.max >= minScore)
          .sort((a, b) => b.target.report.aggregate.max - a.target.report.aggregate.max)
          .map((n) => ({
            target: {
              id: n.target.id,
              jvmId: n.target.jvmId,
              agent: n.target.agent,
              connectUrl: n.target.connectUrl,
              alias: n.target.alias,
              labels: n.target.labels,
              annotations: n.target.annotations,
            },
            hasSources: n.target.activeRecordings.aggregate.count > 0,
            report: n.target.report,
          })),
      ),
      map((a) => _.uniqWith(a, (a, b) => a.target.jvmId === b.target.jvmId)),
    );
  }

  getCurrentReportForTarget(
    target: TargetStub | TargetStub[],
    aggregateOnly = false,
    reportFilter = {},
  ): Observable<AggregateReport> {
    let targetIds: number[];
    if (Array.isArray(target)) {
      targetIds = target.map((t) => t.id!);
    } else {
      targetIds = [target.id!];
    }
    const dataQ = `
                data {
                  key
                  value {
                    name
                    topic
                    score
                    evaluation {
                      explanation
                      solution
                      summary
                      suggestions {
                        name
                        setting
                        value
                      }
                    }
                  }
                }
    `;
    return this.graphql<any>(
      `
        query AggregateReportForTarget($targetIds: [ BigInteger! ], $reportFilter: ReportFilterInput) {
          targetNodes(filter: { targetIds: $targetIds }) {
            target {
              id
              report(filter: $reportFilter) {
                lastUpdated
                aggregate {
                  count
                  max
                }
                ${aggregateOnly ? '' : dataQ}
              }
            }
          }
        }
      `,
      { targetIds, reportFilter },
    ).pipe(
      map((resp) => {
        const empty = {
          data: {},
          aggregate: {
            max: -1,
            count: 0,
          },
        };

        const nodes = resp.data?.targetNodes ?? [];
        if (nodes.length === 0) {
          return empty;
        }
        if (!nodes[0]?.target?.report?.aggregate?.count) {
          return empty;
        }
        return nodes[0].target.report;
      }),
    );
  }

  graphql<T>(
    query: string,
    variables?: unknown,
    suppressNotifications?: boolean,
    skipStatusCheck?: boolean,
  ): Observable<T> {
    const req = () =>
      this.ctx
        .headers({
          'Content-Type': 'application/json',
        })
        .pipe(
          concatMap((headers) =>
            this.sendRequest(
              'v4',
              'graphql',
              {
                method: 'POST',
                body: JSON.stringify({
                  query: query.replace(/[\s]+/g, ' '),
                  variables,
                }),
                headers,
              },
              undefined,
              suppressNotifications,
              skipStatusCheck,
            ),
          ),
          map((resp) => resp.json()),
          concatMap(from),
          tap((resp) => {
            if (isGraphQLError(resp)) {
              this.handleError(new GraphQLError(resp.errors), req);
            }
          }),
          first(),
        );
    return req();
  }

  downloadRecording(recording: Recording): void {
    this.ctx.url(recording.downloadUrl).subscribe((resourceUrl) => {
      this.downloadFile(resourceUrl, recording.name + (recording.name.endsWith('.jfr') ? '' : '.jfr'));

      const metadataUrl = createBlobURL(JSON.stringify(recording.metadata), 'application/json');
      this.downloadFile(metadataUrl, recording.name.replace(/\.jfr$/, '') + '.metadata.json', false);
      setTimeout(() => URL.revokeObjectURL(metadataUrl), 1000);
    });
  }

<<<<<<< HEAD
  downloadHeapDump(heapDump: HeapDump): void {
    this.ctx.url(heapDump.downloadUrl).subscribe((resourceUrl) => {
      let filename = this.target.target().pipe(
        filter(t => !!t) ,
        map((t) => `${t?.alias}_${heapDump.uuid}.heap_dump`),
        first()
      )
      filename.subscribe((name) => {
=======
  downloadThreadDump(threadDump: ThreadDump): void {
    this.ctx.url(threadDump.downloadUrl).subscribe((resourceUrl) => {
      let filename = this.target.target().pipe(
        filter((t) => !!t),
        map((t) => `${t?.alias}_${threadDump.uuid}.thread_dump`),
        first(),
      );
      filename.subscribe((name) => {
        resourceUrl += `?filename=${name}`;
>>>>>>> 129c75a6
        this.downloadFile(resourceUrl, name);
      });
    });
  }

  downloadTemplate(template: EventTemplate): void {
    let url: Observable<string> | undefined;
    switch (template.type) {
      case 'TARGET':
        url = this.target.target().pipe(
          filter((t) => !!t),
          first(),
          map(
            (target) =>
              `/api/v4/targets/${target!.id}/event_templates/${encodeURIComponent(template.type)}/${encodeURIComponent(template.name)}`,
          ),
          concatMap((resourceUrl) => this.ctx.url(resourceUrl)),
        );
        break;
      default:
        url = of(
          `/api/v4/event_templates/${encodeURIComponent(template.type)}/${encodeURIComponent(template.name)}`,
        ).pipe(concatMap((u) => this.ctx.url(u)));
        break;
    }
    if (!url) {
      console.error(`Could not determine download URL for ${template.type} event template '${template.name}'`);
      return;
    }
    url.subscribe((resourceUrl) => {
      this.downloadFile(resourceUrl, `${template.name}.jfc`);
    });
  }

  downloadRule(name: string): void {
    this.doGet<Rule>(`rules/${name}`)
      .pipe(first())
      .subscribe((rule) => {
        const filename = `${rule.name}.json`;
        const file = new File([JSON.stringify(rule)], filename);
        const resourceUrl = URL.createObjectURL(file);
        this.downloadFile(resourceUrl, filename, false);
        setTimeout(() => URL.revokeObjectURL(resourceUrl), 1000);
      });
  }

  uploadRecording(
    file: File,
    labels: object,
    onUploadProgress?: (progress: number) => void,
    abortSignal?: Observable<void>,
  ): Observable<string> {
    window.onbeforeunload = (event: BeforeUnloadEvent) => event.preventDefault();

    const body = new window.FormData();
    body.append('recording', file);
    body.append('labels', JSON.stringify(labels));

    return this.ctx.headers().pipe(
      concatMap((headers) =>
        this.sendLegacyRequest('v4', 'recordings', 'Recording Upload Failed', {
          method: 'POST',
          body: body,
          headers,
          listeners: {
            onUploadProgress: (event) => {
              onUploadProgress && onUploadProgress(Math.floor((event.loaded * 100) / event.total));
            },
          },
          abortSignal,
        }),
      ),
      map((resp) => {
        if (resp.ok) {
          return resp.body as string;
        }
        throw new XMLHttpError(resp);
      }),
      tap({
        next: () => (window.onbeforeunload = null),
        error: () => (window.onbeforeunload = null),
      }),
      first(),
    );
  }

  uploadSSLCertificate(
    file: File,
    onUploadProgress?: (progress: number) => void,
    abortSignal?: Observable<void>,
  ): Observable<boolean> {
    window.onbeforeunload = (event: BeforeUnloadEvent) => event.preventDefault();

    const body = new window.FormData();
    body.append('cert', file);
    return this.ctx.headers().pipe(
      concatMap((headers) =>
        this.sendLegacyRequest('v4', 'certificates', 'Certificate Upload Failed', {
          method: 'POST',
          body,
          headers,
          listeners: {
            onUploadProgress: (event) => {
              onUploadProgress && onUploadProgress(Math.floor((event.loaded * 100) / event.total));
            },
          },
          abortSignal,
        }),
      ),
      map((resp) => resp.ok),
      tap({
        next: () => (window.onbeforeunload = null),
        error: () => (window.onbeforeunload = null),
      }),
      first(),
    );
  }

  postRecordingMetadata(recordingName: string, labels: KeyValue[]): Observable<ArchivedRecording[]> {
    return this.target.target().pipe(
      filter((target: Target) => !!target),
      first(),
      concatMap((target) =>
        this.graphql<any>(
          `
        query PostRecordingMetadata($id: BigInteger!, $recordingName: String, $labels: [Entry_String_StringInput]) {
          targetNodes(filter: { targetIds: [$id] }) {
            target {
              archivedRecordings(filter: { name: $recordingName }) {
                data {
                  doPutMetadata(metadataInput:{labels: $labels }) {
                    metadata {
                      labels {
                        key
                        value
                      }
                    }
                    size
                    archivedTime
                  }
                }
              }
            }
          }
        }`,
          {
            id: target.id!,
            recordingName,
            labels: labels.map((label) => ({ key: label.key, value: label.value })),
          },
        ),
      ),
      map((v) => (v.data?.targetNodes[0]?.target?.archivedRecordings as ArchivedRecording[]) ?? []),
    );
  }

  postUploadedRecordingMetadata(recordingName: string, labels: KeyValue[]): Observable<ArchivedRecording[]> {
    return this.graphql<any>(
      `
      query PostUploadedRecordingMetadata($connectUrl: String, $recordingName: String, $labels: [Entry_String_StringInput]){
        archivedRecordings(filter: {sourceTarget: $connectUrl, name: $recordingName }) {
          data {
            doPutMetadata(metadataInput: { labels: $labels }) {
              metadata {
                labels {
                  key
                  value
                }
              }
              size
              archivedTime
            }
          }
        }
      }`,
      {
        connectUrl: UPLOADS_SUBDIRECTORY,
        recordingName,
        labels: labels.map((label) => ({ key: label.key, value: label.value })),
      },
    ).pipe(map((v) => (v.data?.archivedRecordings?.data as ArchivedRecording[]) ?? []));
  }

  postTargetRecordingMetadata(recordingName: string, labels: KeyValue[]): Observable<ActiveRecording[]> {
    return this.target.target().pipe(
      filter((target) => !!target),
      first(),
      concatMap((target: Target) =>
        this.graphql<any>(
          `
        query PostActiveRecordingMetadata($id: BigInteger!, $recordingName: String, $labels: [Entry_String_StringInput]) {
          targetNodes(filter: { targetIds: [$id] }) {
            target {
              activeRecordings(filter: { name: $recordingName }) {
                data {
                  doPutMetadata(metadataInput:{labels: $labels}) {
                    id
                    name
                    metadata {
                      labels {
                        key
                        value
                      }
                    }
                  }
                }
              }
            }
          }
        }`,
          {
            id: target.id!,
            recordingName,
            labels: labels.map((label) => ({ key: label.key, value: label.value })),
          },
        ),
      ),
      map((v) => (v.data?.targetNodes[0]?.target?.activeRecordings as ActiveRecording[]) ?? []),
    );
  }

  postCredentials(matchExpression: string, username: string, password: string): Observable<boolean> {
    const body = new window.FormData();
    body.append('matchExpression', matchExpression);
    body.append('username', username);
    body.append('password', password);

    return this.sendRequest('v4', 'credentials', {
      method: 'POST',
      body,
    }).pipe(
      map((resp) => resp.ok),
      catchError((_) => of(false)),
      first(),
    );
  }

  getCredential(id: number): Observable<MatchedCredential> {
    return this.sendRequest('v4', `credentials/${id}`, {
      method: 'GET',
    }).pipe(
      concatMap((resp) => resp.json()),
      first(),
    );
  }

  getCredentials(suppressNotifications = false, skipStatusCheck = false): Observable<MatchedCredential[]> {
    return this.sendRequest(
      'v4',
      `credentials`,
      {
        method: 'GET',
      },
      undefined,
      suppressNotifications,
      skipStatusCheck,
    ).pipe(
      concatMap((resp) => resp.json()),
      first(),
    );
  }

  deleteCredentials(id: number): Observable<boolean> {
    return this.sendRequest('v4', `credentials/${id}`, {
      method: 'DELETE',
    }).pipe(
      map((resp) => resp.ok),
      first(),
    );
  }

  getRules(suppressNotifications = false, skipStatusCheck = false): Observable<Rule[]> {
    return this.sendRequest(
      'v4',
      'rules',
      {
        method: 'GET',
      },
      undefined,
      suppressNotifications,
      skipStatusCheck,
    ).pipe(
      concatMap((resp) => resp.json()),
      first(),
    );
  }

  getDiscoveryTree(): Observable<EnvironmentNode> {
    return this.sendRequest('v4', 'discovery', {
      method: 'GET',
    }).pipe(
      concatMap((resp) => resp.json()),
      first(),
    );
  }

  // Filter targets that the expression matches
  matchTargetsWithExpr(matchExpression: string, targets: Target[]): Observable<Target[]> {
    const body = JSON.stringify({
      matchExpression,
      targets: targets.map((t) => this.transformTarget(t)),
    });
    return this.ctx
      .headers({
        'Content-Type': 'application/json',
      })
      .pipe(
        concatMap((headers) =>
          this.sendRequest(
            'v4',
            'matchExpressions',
            {
              method: 'POST',
              body,
              headers,
            },
            undefined,
            true,
            true,
          ),
        ),
        first(),
        concatMap((resp: Response) => resp.json()),
        map((r) => r.targets),
      );
  }

  isTargetMatched(matchExpression: string, target: Target): Observable<boolean> {
    return this.matchTargetsWithExpr(matchExpression, [target]).pipe(
      first(),
      map((ts) => includesTarget(ts, target)),
      catchError((_) => of(false)),
    );
  }

  groupHasRecording(group: EnvironmentNode, filter: ActiveRecordingsFilterInput): Observable<boolean> {
    return this.graphql<any>(
      `
    query GroupHasRecording ($groupFilter: DiscoveryNodeFilterInput, $recordingFilter: ActiveRecordingsFilterInput){
      environmentNodes(filter: $groupFilter) {
        name
        descendantTargets {
          name
          target {
            activeRecordings(filter: $recordingFilter) {
              aggregate {
                count
              }
            }
          }
        }
      }
    }
    `,
      {
        groupFilter: { id: group.id },
        recordingFilter: filter,
      },
    ).pipe(
      first(),
      map((body) =>
        (body.data?.environmentNodes[0]?.descendantTargets ?? []).reduce(
          (acc: number, curr) => acc + curr.target.activeRecordings.aggregate.count,
          0,
        ),
      ),
      catchError((_) => of([])),
      map((acc) => acc > 0), // At least one
    );
  }

  targetRecordingRemoteIdByOrigin(target: TargetStub, origin: string): Observable<number | undefined> {
    return this.graphql<any>(
      `
        query ActiveRecordingIdForRecordingByOriginLabel($id: BigInteger!) {
          targetNodes(filter: { targetIds: [$id] }) {
            target {
              activeRecordings(filter: {
                labels: ["origin=${origin}"]
              }) {
                data {
                  remoteId
                }
              }
            }
          }
        }
      `,
      { id: target.id },
    ).pipe(
      map((resp) => {
        const nodes = resp.data?.targetNodes ?? [];
        if (nodes.length === 0) {
          return undefined;
        }
        const data = nodes[0]?.target?.activeRecordings?.data ?? [];
        if (data.length === 0) {
          return undefined;
        }
        return data[0]?.remoteId;
      }),
    );
  }

  targetHasJFRMetricsRecording(target: TargetStub, filter: ActiveRecordingsFilterInput = {}): Observable<boolean> {
    return this.graphql<RecordingCountResponse>(
      `
        query ActiveRecordingsForJFRMetrics($id: BigInteger!, $recordingFilter: ActiveRecordingsFilterInput) {
          targetNodes(filter: { targetIds: [$id] }) {
            target {
              activeRecordings(filter: $recordingFilter) {
                aggregate {
                  count
                }
              }
            }
          }
        }`,
      {
        id: target.id!,
        recordingFilter: filter,
      },
      true,
      true,
    ).pipe(
      map((resp) => {
        const nodes = resp.data?.targetNodes ?? [];
        if (nodes.length === 0) {
          return false;
        }
        const count = nodes[0]?.target?.activeRecordings?.aggregate?.count ?? 0;
        return count > 0;
      }),
      catchError((_) => of(false)),
    );
  }

  checkCredentialForTarget(
    target: TargetStub,
    credentials: { username: string; password: string },
  ): Observable<
    | {
        error: Error;
        severeLevel: ValidatedOptions;
      }
    | undefined
  > {
    const body = new window.FormData();
    body.append('username', credentials.username);
    body.append('password', credentials.password);

    return this.sendRequest(
      'v4',
      `credentials/test/${target.id}`,
      { method: 'POST', body },
      undefined,
      true,
      true,
    ).pipe(
      first(),
      concatMap((resp) => resp.json()),
      map((body) => {
        const result: string | undefined = body;
        switch (result?.toUpperCase()) {
          case 'FAILURE':
            return { error: new Error('Invalid username or password.'), severeLevel: ValidatedOptions.error };
          case 'NA':
            return {
              error: new Error('The target does not have authentication enabled.'),
              severeLevel: ValidatedOptions.warning,
            };
          case 'SUCCESS':
            return undefined;
          default:
            return {
              error: new Error('Could not determine test results. Try again!'),
              severeLevel: ValidatedOptions.error,
            };
        }
      }),
      catchError((err) => {
        if (isHttpError(err)) {
          return err.httpResponse
            .text()
            .then((detail) => ({ error: new Error(detail), severeLevel: ValidatedOptions.error }));
        }
        return of({ error: err, severeLevel: ValidatedOptions.error });
      }),
    );
  }

  getTargetMBeanMetrics(target: TargetStub, queries: string[]): Observable<MBeanMetrics> {
    return this.graphql<MBeanMetricsResponse>(
      `
        query MBeanMXMetricsForTarget($id: BigInteger!) {
          targetNodes(filter: { targetIds: [$id] }) {
            target {
              mbeanMetrics {
                ${queries.join('\n')}
              }
            }
          }
        }`,
      { id: target.id! },
    ).pipe(
      map((resp) => {
        const nodes = resp.data?.targetNodes ?? [];
        if (!nodes || nodes.length === 0) {
          return {};
        }
        return nodes[0]?.target?.mbeanMetrics ?? {};
      }),
      catchError((_) => of({})),
    );
  }

  getTargetArchivedRecordings(target: TargetStub): Observable<ArchivedRecording[]> {
    return this.graphql<any>(
      `
        query ArchivedRecordingsForTarget($id: BigInteger!) {
          targetNodes(filter: { targetIds: [$id] }) {
            target {
              archivedRecordings {
                data {
                  name
                  downloadUrl
                  reportUrl
                  metadata {
                    labels {
                      key
                      value
                    }
                  }
                  size
                  archivedTime
                }
              }
            }
          }
        }`,
      { id: target.id! },
      true,
      true,
    ).pipe(map((v) => (v.data?.targetNodes[0]?.target?.archivedRecordings?.data as ArchivedRecording[]) ?? []));
  }

  getTargetActiveRecordings(
    target: TargetStub,
    suppressNotifications = false,
    skipStatusCheck = false,
  ): Observable<ActiveRecording[]> {
    return this.doGet(`targets/${target.id}/recordings`, 'v4', undefined, suppressNotifications, skipStatusCheck);
  }

  getUploadedRecordings(): Observable<ArchivedRecording[]> {
    return this.graphql<any>(
      `query UploadedRecordings($filter: ArchivedRecordingsFilterInput) {
        archivedRecordings(filter: $filter) {
          data {
            name
            downloadUrl
            reportUrl
            metadata {
              labels {
                key
                value
              }
            }
            size
          }
        }
      }`,
      { filter: { sourceTarget: UPLOADS_SUBDIRECTORY } },
      true,
      true,
    ).pipe(map((v) => (v?.data?.archivedRecordings?.data as ArchivedRecording[]) ?? []));
  }

  getEventTemplates(suppressNotifications = false, skipStatusCheck = false): Observable<EventTemplate[]> {
    return this.doGet<EventTemplate[]>('event_templates', 'v4', undefined, suppressNotifications, skipStatusCheck);
  }

  getTargetEventTemplates(
    target: TargetStub,
    suppressNotifications = false,
    skipStatusCheck = false,
  ): Observable<EventTemplate[]> {
    return this.doGet<EventTemplate[]>(
      `targets/${target.id}/event_templates`,
      'v4',
      undefined,
      suppressNotifications,
      skipStatusCheck,
    );
  }

  getTargetEventTypes(
    target: TargetStub,
    suppressNotifications = false,
    skipStatusCheck = false,
  ): Observable<EventType[]> {
    return this.doGet<EventType[]>(
      `targets/${target.id}/events`,
      'v4',
      undefined,
      suppressNotifications,
      skipStatusCheck,
    );
  }

  downloadLayoutTemplate(template: LayoutTemplate): void {
    const stringifiedSerializedLayout = this.stringifyLayoutTemplate(template);
    const filename = `cryostat-dashboard-${template.name}.json`;
    const resourceUrl = createBlobURL(stringifiedSerializedLayout, 'application/json');
    this.downloadFile(resourceUrl, filename, false);
  }

  private stringifyLayoutTemplate(template: LayoutTemplate): string {
    const download = {
      name: template.name,
      description: template.description,
      cards: template.cards,
      version: template.version,
    } as SerialLayoutTemplate;
    return JSON.stringify(download);
  }

  private instanceSelectorHeadersAsQuery(): Observable<string> {
    return this.ctx.headers().pipe(
      map((headers) => {
        let ns: string | undefined;
        let name: string | undefined;
        if (headers.has('cryostat-svc-ns')) {
          ns = headers.get('cryostat-svc-ns')!;
        }
        if (headers.has('cryostat-svc-name')) {
          name = headers.get('cryostat-svc-name')!;
        }
        if (ns && name) {
          const query = new URLSearchParams([
            ['ns', ns],
            ['name', name],
          ]);
          return query.toString();
        }
        return '';
      }),
    );
  }

  private downloadFile(url: string, filename: string, headers = true): void {
    const o = headers ? this.instanceSelectorHeadersAsQuery() : of('');
    o.subscribe((q) => {
      const anchor = document.createElement('a');
      anchor.setAttribute('style', 'display: none; visibility: hidden;');
      anchor.target = '_blank';
      let href = url;
      anchor.download = filename;
      if (q) {
        href.includes('?') ? (href += `&${q}`) : (href += `?${q}`);
      }
      anchor.href = href;
      anchor.click();
      anchor.remove();
    });
  }

  private transformTarget(target: Target): TargetForTest {
    const out: TargetForTest = {
      alias: target.alias,
      connectUrl: target.connectUrl,
      labels: {},
      annotations: { cryostat: {}, platform: {} },
    };
    for (const l of target.labels) {
      out.labels[l.key] = l.value;
    }
    for (const s of ['cryostat', 'platform']) {
      for (const e of out.annotations[s]) {
        target.annotations[s][e.key] = e.value;
      }
    }
    return out;
  }

  sendRequest(
    apiVersion: ApiVersion,
    path: string,
    config?: RequestInit,
    params?: URLSearchParams,
    suppressNotifications = false,
    skipStatusCheck = false,
  ): Observable<Response> {
    const p = apiVersion === 'unversioned' ? path : `/api/${apiVersion}/${path}`;
    const req = () =>
      combineLatest([
        this.ctx.url(`${p}${params ? '?' + params : ''}`),
        this.ctx.headers(config?.headers).pipe(
          map((headers) => {
            const cfg = config || {};
            if (!cfg.headers) {
              cfg.headers = new Headers();
            }
            const mergedHeaders = new Headers();
            [headers, cfg.headers].forEach((source) => new Headers(source).forEach((v, k) => mergedHeaders.set(k, v)));
            cfg.headers = mergedHeaders;
            return cfg;
          }),
        ),
      ]).pipe(
        concatMap((parts) => fromFetch(parts[0], parts[1])),
        map((resp) => {
          if (resp.ok) return resp;
          throw new HttpError(resp);
        }),
        catchError((err) => {
          if (skipStatusCheck) {
            throw err;
          }
          return this.handleError<Response>(err, req, suppressNotifications);
        }),
      );
    return req();
  }

  private handleError<T>(error: Error, retry: () => Observable<T>, suppressNotifications = false): ObservableInput<T> {
    if (isHttpError(error)) {
      if (error.httpResponse.status === 427) {
        this.target.setAuthFailure();
        return this.target.authRetry().pipe(mergeMap(() => retry()));
      } else if (error.httpResponse.status === 502) {
        this.target.setSslFailure();
      } else {
        error.httpResponse.text().then((detail) => {
          if (!suppressNotifications) {
            this.notifications.danger(`Request failed (${error.httpResponse.status} ${error.message})`, detail);
          }
        });
      }
      throw error;
    } else if (isGraphQLError(error)) {
      if (isGraphQLAuthError(error)) {
        this.target.setAuthFailure();
        return this.target.authRetry().pipe(mergeMap(() => retry()));
      } else if (isGraphQLSSLError(error)) {
        this.target.setSslFailure();
      } else {
        if (!suppressNotifications) {
          error.errors.forEach((err) =>
            this.notifications.danger(`Request failed (${err.extensions.classification})`, err.message),
          );
        }
      }
      throw error;
    }
    if (!suppressNotifications) {
      this.notifications.danger(`Request failed`, error.message);
    }
    throw error;
  }

  private sendLegacyRequest(
    // Used for uploading. Prefer sendRequest for other operations
    apiVersion: ApiVersion,
    path: string,
    title: string,
    { method = 'GET', body, headers, listeners, abortSignal }: XMLHttpRequestConfig,
    params?: URLSearchParams,
    suppressNotifications = false,
    skipStatusCheck = false,
  ): Observable<XMLHttpResponse> {
    const req = () =>
      from(
        new Promise<XMLHttpResponse>((resolve, reject) => {
          const xhr = new XMLHttpRequest();
          this.ctx
            .url(`/api/${apiVersion}/${path}${params ? '?' + params : ''}`)
            .pipe(first())
            .subscribe((u) => {
              xhr.open(method, u, true);

              listeners?.onUploadProgress && xhr.upload.addEventListener('progress', listeners.onUploadProgress);

              abortSignal && abortSignal.subscribe(() => xhr.abort()); // Listen to abort signal if any

              xhr.addEventListener('readystatechange', () => {
                if (xhr.readyState === XMLHttpRequest.DONE) {
                  if (xhr.status === 0) {
                    // aborted
                    reject(new Error('Aborted'));
                  }
                  const ok = isHttpOk(xhr.status);
                  const respHeaders = {};
                  const arr = xhr
                    .getAllResponseHeaders()
                    .trim()
                    .split(/[\r\n]+/);
                  arr.forEach((line) => {
                    const parts = line.split(': ');
                    const header = parts.shift();
                    const value = parts.join(': ');
                    if (header) {
                      respHeaders[header] = value;
                    } else {
                      reject(new Error('Invalid header'));
                    }
                  });

                  resolve({
                    body: xhr.response,
                    headers: respHeaders,
                    respType: xhr.responseType,
                    status: xhr.status,
                    statusText: xhr.statusText,
                    ok: ok,
                  } as XMLHttpResponse);
                }
              });

              // Populate headers
              headers && Object.keys(headers).forEach((k) => xhr.setRequestHeader(k, headers[k]));
              xhr.withCredentials = true;

              // Send request
              xhr.send(body);
            });
        }),
      ).pipe(
        map((resp) => {
          if (resp.ok) return resp;
          throw new XMLHttpError(resp);
        }),
        catchError((err) => {
          if (skipStatusCheck) {
            throw err;
          }
          return this.handleLegacyError<XMLHttpResponse>(err, title, req, suppressNotifications);
        }),
      );
    return req();
  }

  private handleLegacyError<T>(
    error: Error,
    title: string,
    retry: () => Observable<T>,
    suppressNotifications = false,
  ): ObservableInput<T> {
    if (isXMLHttpError(error)) {
      if (error.xmlHttpResponse.status === 427) {
        this.target.setAuthFailure();
        return this.target.authRetry().pipe(mergeMap(() => retry()));
      } else if (error.xmlHttpResponse.status === 502) {
        this.target.setSslFailure();
      } else {
        Promise.resolve(error.xmlHttpResponse.body as string).then((detail) => {
          if (!suppressNotifications) {
            this.notifications.danger(title, detail);
          }
        });
      }
      throw error;
    }
    if (!suppressNotifications) {
      this.notifications.danger(`Request failed`, error.message);
    }
    throw error;
  }
}<|MERGE_RESOLUTION|>--- conflicted
+++ resolved
@@ -68,11 +68,8 @@
   MBeanMetricsResponse,
   BuildInfo,
   AggregateReport,
-<<<<<<< HEAD
   HeapDump,
-=======
   ThreadDump,
->>>>>>> 129c75a6
 } from './api.types';
 import {
   isHttpError,
@@ -674,20 +671,12 @@
     );
   }
 
-<<<<<<< HEAD
-  runHeapDump(suppressNotifications = false): Observable<string> {
-=======
   runThreadDump(suppressNotifications = false): Observable<string> {
->>>>>>> 129c75a6
     return this.target.target().pipe(
       concatMap((target) =>
         this.sendRequest(
           'beta',
-<<<<<<< HEAD
-          `diagnostics/targets/${target?.id}/heapdump?`,
-=======
           `diagnostics/targets/${target?.id}/threaddump?format=threadPrint`,
->>>>>>> 129c75a6
           {
             method: 'POST',
           },
@@ -702,20 +691,32 @@
     );
   }
 
-<<<<<<< HEAD
-  deleteHeapDump(heapdumpname: string, suppressNotifications = false): Observable<boolean> {
-=======
-  deleteThreadDump(threaddumpname: string, suppressNotifications = false): Observable<boolean> {
->>>>>>> 129c75a6
+  runHeapDump(suppressNotifications = false): Observable<string> {
     return this.target.target().pipe(
       concatMap((target) =>
         this.sendRequest(
           'beta',
-<<<<<<< HEAD
-          `diagnostics/targets/${target?.id}/heapdump/${heapdumpname}`,
-=======
+          `diagnostics/targets/${target?.id}/heapdump`,
+          {
+            method: 'POST',
+          },
+          undefined,
+          suppressNotifications,
+        ).pipe(
+          concatMap((resp) => resp.text()),
+          first(),
+        ),
+      ),
+      first(),
+    );
+  }
+
+  deleteThreadDump(threaddumpname: string, suppressNotifications = false): Observable<boolean> {
+    return this.target.target().pipe(
+      concatMap((target) =>
+        this.sendRequest(
+          'beta',
           `diagnostics/targets/${target?.id}/threaddump/${threaddumpname}`,
->>>>>>> 129c75a6
           {
             method: 'DELETE',
           },
@@ -730,21 +731,54 @@
     );
   }
 
-<<<<<<< HEAD
-  getHeapDumps(suppressNotifications = false): Observable<HeapDump[]> {
-=======
+  deleteHeapDump(heapdumpname: string, suppressNotifications = false): Observable<boolean> {
+    return this.target.target().pipe(
+      concatMap((target) =>
+        this.sendRequest(
+          'beta',
+          `diagnostics/targets/${target?.id}/heapdump/${heapdumpname}`,
+          {
+            method: 'DELETE',
+          },
+          undefined,
+          suppressNotifications,
+        ).pipe(
+          map((resp) => resp.ok),
+          first(),
+        ),
+      ),
+      first(),
+    );
+  }
+
   getThreadDumps(suppressNotifications = false): Observable<ThreadDump[]> {
->>>>>>> 129c75a6
     return this.target.target().pipe(
       filter((t) => !!t),
       concatMap((target) =>
         this.sendRequest(
           'beta',
-<<<<<<< HEAD
+          `diagnostics/targets/${target!.id}/threaddump`,
+          {
+            method: 'GET',
+          },
+          undefined,
+          suppressNotifications,
+        ).pipe(
+          concatMap((resp) => resp.json()),
+          first(),
+        ),
+      ),
+      first(),
+    );
+  }
+
+  getHeapDumps(suppressNotifications = false): Observable<HeapDump[]> {
+    return this.target.target().pipe(
+      filter((t) => !!t),
+      concatMap((target) =>
+        this.sendRequest(
+          'beta',
           `diagnostics/targets/${target!.id}/heapdump`,
-=======
-          `diagnostics/targets/${target!.id}/threaddump`,
->>>>>>> 129c75a6
           {
             method: 'GET',
           },
@@ -1123,16 +1157,6 @@
     });
   }
 
-<<<<<<< HEAD
-  downloadHeapDump(heapDump: HeapDump): void {
-    this.ctx.url(heapDump.downloadUrl).subscribe((resourceUrl) => {
-      let filename = this.target.target().pipe(
-        filter(t => !!t) ,
-        map((t) => `${t?.alias}_${heapDump.uuid}.heap_dump`),
-        first()
-      )
-      filename.subscribe((name) => {
-=======
   downloadThreadDump(threadDump: ThreadDump): void {
     this.ctx.url(threadDump.downloadUrl).subscribe((resourceUrl) => {
       let filename = this.target.target().pipe(
@@ -1142,7 +1166,20 @@
       );
       filename.subscribe((name) => {
         resourceUrl += `?filename=${name}`;
->>>>>>> 129c75a6
+        this.downloadFile(resourceUrl, name);
+      });
+    });
+  }
+
+  downloadHeapDump(heapDump: HeapDump): void {
+    this.ctx.url(heapDump.downloadUrl).subscribe((resourceUrl) => {
+      let filename = this.target.target().pipe(
+        filter((t) => !!t),
+        map((t) => `${t?.alias}_${heapDump.uuid}.hprof`),
+        first(),
+      );
+      filename.subscribe((name) => {
+        resourceUrl += `?filename=${name}`;
         this.downloadFile(resourceUrl, name);
       });
     });
