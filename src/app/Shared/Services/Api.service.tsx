/*
 * Copyright The Cryostat Authors
 *
 * The Universal Permissive License (UPL), Version 1.0
 *
 * Subject to the condition set forth below, permission is hereby granted to any
 * person obtaining a copy of this software, associated documentation and/or data
 * (collectively the "Software"), free of charge and under any and all copyright
 * rights in the Software, and any and all patent rights owned or freely
 * licensable by each licensor hereunder covering either (i) the unmodified
 * Software as contributed to or provided by such licensor, or (ii) the Larger
 * Works (as defined below), to deal in both
 *
 * (a) the Software, and
 * (b) any piece of software and/or hardware listed in the lrgrwrks.txt file if
 * one is included with the Software (each a "Larger Work" to which the Software
 * is contributed by such licensors),
 *
 * without restriction, including without limitation the rights to copy, create
 * derivative works of, display, perform, and distribute the Software and make,
 * use, sell, offer for sale, import, export, have made, and have sold the
 * Software and the Larger Work(s), and to sublicense the foregoing rights on
 * either these or other terms.
 *
 * This license is subject to the following condition:
 * The above copyright notice and either this complete permission notice or at
 * a minimum a reference to the UPL must be included in all copies or
 * substantial portions of the Software.
 *
 * THE SOFTWARE IS PROVIDED "AS IS", WITHOUT WARRANTY OF ANY KIND, EXPRESS OR
 * IMPLIED, INCLUDING BUT NOT LIMITED TO THE WARRANTIES OF MERCHANTABILITY,
 * FITNESS FOR A PARTICULAR PURPOSE AND NONINFRINGEMENT. IN NO EVENT SHALL THE
 * AUTHORS OR COPYRIGHT HOLDERS BE LIABLE FOR ANY CLAIM, DAMAGES OR OTHER
 * LIABILITY, WHETHER IN AN ACTION OF CONTRACT, TORT OR OTHERWISE, ARISING FROM,
 * OUT OF OR IN CONNECTION WITH THE SOFTWARE OR THE USE OR OTHER DEALINGS IN THE
 * SOFTWARE.
 */
import { from, Observable, ObservableInput, of, ReplaySubject, forkJoin, throwError, EMPTY, shareReplay } from 'rxjs';
import { fromFetch } from 'rxjs/fetch';
import { catchError, concatMap, first, map, mergeMap, tap } from 'rxjs/operators';
import { Target, TargetService } from './Target.service';
import { Notifications } from '@app/Notifications/Notifications';
import { AuthMethod, LoginService, SessionState } from './Login.service';
import { RecordingLabel } from '@app/RecordingMetadata/RecordingLabel';
import { Rule } from '@app/Rules/Rules';
import { NotificationCategory } from './NotificationChannel.service';
import _ from 'lodash';

type ApiVersion = 'v1' | 'v2' | 'v2.1' | 'v2.2' | 'beta';

export class HttpError extends Error {
  readonly httpResponse: Response;

  constructor(httpResponse: Response) {
    super(httpResponse.statusText);
    this.httpResponse = httpResponse;
  }
}

export const isHttpError = (toCheck: any): toCheck is HttpError => {
  if (!(toCheck instanceof Error)) {
    return false;
  }
  return (toCheck as HttpError).httpResponse !== undefined;
}

export class ApiService {

  private readonly archiveEnabled = new ReplaySubject<boolean>(1);
  private readonly cryostatVersionSubject = new ReplaySubject<string>(1);
  private readonly grafanaDatasourceUrlSubject = new ReplaySubject<string>(1);
  private readonly grafanaDashboardUrlSubject = new ReplaySubject<string>(1);

  constructor(
    private readonly target: TargetService,
    private readonly notifications: Notifications,
    private readonly login: LoginService
  ) {

    // show recording archives when recordings available
    login.getSessionState().pipe(
    concatMap((sessionState) => sessionState === SessionState.USER_SESSION ? this.doGet('recordings') : EMPTY)
    )
    .subscribe({
      next: () => {
        this.archiveEnabled.next(true);
      },
      error: () => {
        this.archiveEnabled.next(false);
      }
    });

    const getDatasourceURL = fromFetch(`${this.login.authority}/api/v1/grafana_datasource_url`)
    .pipe(concatMap(resp => from(resp.json())));
    const getDashboardURL = fromFetch(`${this.login.authority}/api/v1/grafana_dashboard_url`)
    .pipe(concatMap(resp => from(resp.json())));
    const health = fromFetch(`${this.login.authority}/health`)
      .pipe(
        tap((resp: Response) => {
          if (!resp.ok) {
            window.console.error(resp);
            this.notifications.danger('API /health request failed', resp.statusText);
          }
        }),
        concatMap((resp: Response) => from(resp.json())),
        shareReplay(),
      );
    health
      .subscribe((jsonResp: any) => {
        this.cryostatVersionSubject.next(jsonResp.cryostatVersion);
      });
    health
      .pipe(concatMap((jsonResp: any) => {
        const toFetch: Observable<any>[] = [];
        const unconfigured: string[] = [];
        const unavailable: string[] = [];
        // if datasource or dashboard are not configured, display a warning
        // if either is configured but not available, display an error
        // if both configured and available then display nothing and just retrieve the URLs
        if (jsonResp.datasourceConfigured) {
          if (jsonResp.datasourceAvailable) {
            toFetch.push(getDatasourceURL);
          } else {
            unavailable.push('datasource URL');
          }
        } else {
          unconfigured.push('datasource URL');
        }
        if (jsonResp.dashboardConfigured) {
          if (jsonResp.dashboardAvailable) {
            toFetch.push(getDashboardURL);
          } else {
            unavailable.push('dashboard URL');
          }
        } else {
          unconfigured.push('dashboard URL');
        }
        if (unconfigured.length > 0) {
          return throwError(() => ({
            state: 'not configured',
            message: unconfigured.join(', ') + ' unconfigured',
          }));
        }
        if (unavailable.length > 0) {
          return throwError(() => ({
            state: 'unavailable',
            message: unavailable.join(', ') + ' unavailable',
          }));
        }
        return forkJoin(toFetch);
      }))
      .subscribe({
        next: (parts: any) => {
          this.grafanaDatasourceUrlSubject.next(parts[0].grafanaDatasourceUrl);
          this.grafanaDashboardUrlSubject.next(parts[1].grafanaDashboardUrl);
        },
        error: err => {
          window.console.error(err);
          if (err.state === 'unavailable') {
            this.notifications.danger(`Grafana ${err.state}`, err.message, NotificationCategory.GrafanaConfiguration);
          } else {
            this.notifications.warning(`Grafana ${err.state}`, err.message, NotificationCategory.GrafanaConfiguration);
          }
        }
      });
  }

  createTarget(target: Target): Observable<boolean> {
    const form = new window.FormData();
    form.append('connectUrl', target.connectUrl);
    if (!!target.alias && !!target.alias.trim()) {
      form.append('alias', target.alias);
    }
    return this.sendRequest(
      'v2', `targets`,
      {
        method: 'POST',
        body: form,
      }
    ).pipe(
      map(resp => resp.ok),
      first(),
    );
  }

  deleteTarget(target: Target): Observable<boolean> {
    return this.sendRequest(
      'v2', `targets/${encodeURIComponent(target.connectUrl)}`,
      {
        method: 'DELETE',
      }
    ).pipe(
      map(resp => resp.ok),
      first(),
    );
  }

  createRule(rule: Rule): Observable<boolean> {
    const headers = new Headers();
    headers.set('Content-Type', 'application/json');
    return this.sendRequest('v2', 'rules', {
        method: 'POST',
        body: JSON.stringify(rule),
        headers,
      }).pipe(
        map(resp => resp.ok),
        first(),
      );
  }

  deleteRule(name: string, clean: boolean=true): Observable<boolean> {
    return this.sendRequest('v2', `rules/${name}?clean=${clean}`, {
        method: 'DELETE',
      }).pipe(
        map(resp => resp.ok),
        first(),
      );
  }

  createRecording(recordingAttributes: RecordingAttributes): Observable<boolean> {
    const form = new window.FormData();
    form.append('recordingName', recordingAttributes.name);
    form.append('events', recordingAttributes.events);
    if (!!recordingAttributes.duration && recordingAttributes.duration > 0) {
      form.append('duration', String(recordingAttributes.duration));
    }
    if (!!recordingAttributes.options){
      if (recordingAttributes.options.toDisk != null) {
        form.append('toDisk', String(recordingAttributes.options.toDisk));
      }
      if (!!recordingAttributes.options.maxAge && recordingAttributes.options.maxAge >= 0) {
        form.append('maxAge', String(recordingAttributes.options.maxAge));
      }
      if (!!recordingAttributes.options.maxSize && recordingAttributes.options.maxSize >= 0) {
        form.append('maxSize', String(recordingAttributes.options.maxSize));
      }
    }
    if (!!recordingAttributes.metadata) {
      form.append('metadata', JSON.stringify(recordingAttributes.metadata));
    }

    return this.target.target().pipe(concatMap(target =>
      this.sendRequest('v1', `targets/${encodeURIComponent(target.connectUrl)}/recordings`, {
        method: 'POST',
        body: form,
      }).pipe(
        map(resp => resp.ok),
        first(),
      )));
  }

  createSnapshot(): Observable<boolean> {
    return this.target.target().pipe(concatMap(target =>
      this.sendRequest('v1', `targets/${encodeURIComponent(target.connectUrl)}/snapshot`, {
        method: 'POST',
      }).pipe(
        tap(resp => {
          if (resp.status == 202) {
            this.notifications.warning('Snapshot Failed to Create', 'The resultant recording was unreadable for some reason, likely due to a lack of Active, non-Snapshot source recordings to take event data from');
          }
        }),
        map(resp => resp.status == 200),
        first(),
      )
    ));
  }

  isArchiveEnabled(): Observable<boolean> {
    return this.archiveEnabled.asObservable();
  }

  archiveRecording(recordingName: string): Observable<boolean> {
    return this.target.target().pipe(concatMap(target =>
      this.sendRequest(
        'v1', `targets/${encodeURIComponent(target.connectUrl)}/recordings/${encodeURIComponent(recordingName)}`,
        {
          method: 'PATCH',
          body: 'SAVE',
        }
      ).pipe(
        map(resp => resp.ok),
        first(),
      )
    ));
  }

  stopRecording(recordingName: string): Observable<boolean> {
    return this.target.target().pipe(concatMap(target =>
      this.sendRequest(
        'v1', `targets/${encodeURIComponent(target.connectUrl)}/recordings/${encodeURIComponent(recordingName)}`,
        {
          method: 'PATCH',
          body: 'STOP',
        }
      ).pipe(
        map(resp => resp.ok),
        first(),
      )
    ));
  }

  deleteRecording(recordingName: string): Observable<boolean> {
    return this.target.target().pipe(concatMap(target =>
      this.sendRequest(
        'v1', `targets/${encodeURIComponent(target.connectUrl)}/recordings/${encodeURIComponent(recordingName)}`,
        {
          method: 'DELETE',
        }
      ).pipe(
        map(resp => resp.ok),
        first(),
      )
    ));
  }

  deleteArchivedRecording(recordingName: string): Observable<boolean> {
    return this.sendRequest('v1', `recordings/${encodeURIComponent(recordingName)}`, {
      method: 'DELETE'
    }).pipe(
      map(resp => resp.ok),
      first(),
    );
  }

  uploadActiveRecordingToGrafana(recordingName: string): Observable<boolean> {
    return this.target.target().pipe(concatMap(target =>
      this.sendRequest(
        'v1', `targets/${encodeURIComponent(target.connectUrl)}/recordings/${encodeURIComponent(recordingName)}/upload`,
        {
          method: 'POST',
        }
      ).pipe(
        map(resp => resp.ok),
        first()
      )
    ));
  }

  uploadArchivedRecordingToGrafana(recordingName: string): Observable<boolean> {
    return this.sendRequest(
        'v1', `recordings/${encodeURIComponent(recordingName)}/upload`,
        {
          method: 'POST',
        }
      ).pipe(
        map(resp => resp.ok),
        first()
      )
    ;
  }

  deleteCustomEventTemplate(templateName: string): Observable<boolean> {
    return this.sendRequest('v1', `templates/${encodeURIComponent(templateName)}`, {
      method: 'DELETE',
      body: null,
    })
    .pipe(
      map(response => {
        if (!response.ok) {
          throw response.statusText;
        }
        return true;
      }),
      catchError((): ObservableInput<boolean> => of(false)),
    );
  }

  addCustomEventTemplate(file: File): Observable<boolean> {
    const body = new window.FormData();
    body.append('template', file);
    return this.sendRequest('v1', `templates`, {
      method: 'POST',
      body,
    })
    .pipe(
      map(response => {
        if (!response.ok) {
          throw response.statusText;
        }
        return true;
      }),
      catchError((): ObservableInput<boolean> => of(false)),
    );
  }

  removeProbes(): Observable<boolean> {
    return this.target.target().pipe(concatMap(target =>
      this.sendRequest('v2', `targets/${encodeURIComponent(target.connectUrl)}/probes`, {
        method: 'DELETE',
      }).pipe(
        tap(resp => {
          if (resp.status == 200) {
            this.notifications.success('Probes Removed');
          } else if (resp.status == 400) {
            this.notifications.warning('Failed to remove Probes', 'The probes failed to be removed from the target');
          }
        }),
        map(resp => resp.status == 200),
        first(),
      )
      ));
  }

  insertProbes(templateName: string): Observable<boolean> {
    return this.target.target().pipe(concatMap(target =>
      this.sendRequest('v2', `targets/${encodeURIComponent(target.connectUrl)}/probes/${encodeURIComponent(templateName)}`, {
        method: 'POST',
      }).pipe(
        tap(resp => {
          if (resp.status == 200) {
            this.notifications.success('Probes Inserted');
          } else if (resp.status == 400) {
            this.notifications.warning('Failed to Insert Probes', 'The probes failed to be injected. Check that the agent is present in the same container as the target JVM and the target is running with -javaagent:/path/to/agent');
          }
        }),
        map(resp => resp.status == 200),
        first(),
      )
    ));
  }

  addCustomProbeTemplate(file: File): Observable<boolean> {
    const body = new window.FormData();
    body.append('probeTemplate', file);
    return this.sendRequest('v2', `probes/`+file.name, {
      method: 'POST',
      body,
    })
    .pipe(
      map(response => {
        if (!response.ok) {
          throw response.statusText;
        }
        return true;
      }),
      catchError((): ObservableInput<boolean> => of(false)),
    );
  }  

  deleteCustomProbeTemplate(templateName: string): Observable<boolean> {
    return this.sendRequest('v2', `probes/${encodeURIComponent(templateName)}`, {
      method: 'DELETE',
      body: null,
    })
    .pipe(
      map(response => {
        if (!response.ok) {
          throw response.statusText;
        }
        return true;
      }),
      catchError((): ObservableInput<boolean> => of(false)),
    );
  }

  cryostatVersion(): Observable<string> {
    return this.cryostatVersionSubject.asObservable();
  }

  grafanaDatasourceUrl(): Observable<string> {
    return this.grafanaDatasourceUrlSubject.asObservable();
  }

  grafanaDashboardUrl(): Observable<string> {
    return this.grafanaDashboardUrlSubject.asObservable();
  }

  doGet<T>(path: string, apiVersion: ApiVersion = 'v1'): Observable<T> {
    return this.sendRequest(apiVersion, path, { method: 'GET' }).pipe(map(resp => resp.json()), concatMap(from), first());
  }

<<<<<<< HEAD
  getProbeTemplates(): Observable<ProbeTemplate[]> {
    return this.sendRequest('v2', 'probes', { method: 'GET' }).
      pipe(concatMap(resp => resp.json()), 
      map(response => response.data.result),
      first());
  }

  getActiveProbes(): Observable<EventProbe[]> {
    return this.target.target().pipe(concatMap(target =>
      this.sendRequest('v2', `targets/${encodeURIComponent(target.connectUrl)}/probes`, {
        method: 'GET',
      }).pipe(concatMap(resp => resp.json()), 
      map(response => response.data.result),
      first())));
=======
  graphql<T>(query: string): Observable<T> {
    const headers = new Headers();
    headers.set('Content-Type', 'application/graphql');
    return this.sendRequest('v2.2', 'graphql', { method: 'POST', body: query, headers }).pipe(map(resp => resp.json()), concatMap(from), first());
>>>>>>> 756d9ea7
  }

  downloadReport(recording: ArchivedRecording): void {
    const body = new window.FormData();
    body.append('resource', recording.reportUrl.replace('/api/v1', '/api/v2.1'));
    this.sendRequest('v2.1', 'auth/token', {
      method: 'POST',
      body,
    })
      .pipe(
        concatMap(resp => resp.json()),
        map((response: AssetJwtResponse) => response.data.result.resourceUrl)
      ).subscribe(resourceUrl => {
        this.downloadFile(
          resourceUrl,
          `${recording.name}.report.html`,
          false
          );
      });
  }

  downloadRecording(recording: ArchivedRecording): void {
    const body = new window.FormData();
    body.append('resource', recording.downloadUrl.replace('/api/v1', '/api/v2.1'));
    this.sendRequest('v2.1', 'auth/token', {
      method: 'POST',
      body,
    })
      .pipe(
        concatMap(resp => resp.json()),
        map((response: AssetJwtResponse) => response.data.result.resourceUrl)
      ).subscribe(resourceUrl => {
        this.downloadFile(
          resourceUrl,
          recording.name + (recording.name.endsWith('.jfr') ? '' : '.jfr')
          );
      });
  }

  downloadTemplate(template: EventTemplate): void {
    this.target.target()
    .pipe(first(), map(target =>
      `${this.login.authority}/api/v2.1/targets/${encodeURIComponent(target.connectUrl)}/templates/${encodeURIComponent(template.name)}/type/${encodeURIComponent(template.type)}`
    ))
    .subscribe(resource => {
      const body = new window.FormData();
      body.append('resource', resource);
      this.sendRequest('v2.1', 'auth/token', {
        method: 'POST',
        body,
      })
        .pipe(
          concatMap(resp => resp.json()),
          map((response: AssetJwtResponse) => response.data.result.resourceUrl),
        ).subscribe(resourceUrl => {
          this.downloadFile(
            resourceUrl,
            `${template.name}.jfc`
            );
        });
    });
  }

  downloadRule(name: string): void {
    this.doGet<any>('rules/' + name, 'v2')
      .pipe(
        first(),
        map((resp) => resp.data.result)
      )
      .subscribe(rule => {
        const filename = `${rule.name}.json`;
        const file = new File([JSON.stringify(rule)], filename);
        const resourceUrl = URL.createObjectURL(file)
        this.downloadFile(
          resourceUrl,
          filename
        );
        setTimeout(() => URL.revokeObjectURL(resourceUrl), 1000);
      });
  }

  uploadRecording(file: File, signal?: AbortSignal): Observable<string> {
    window.onbeforeunload = () => true;
    return this.login.getHeaders().pipe(
      concatMap(headers => {
        const body = new window.FormData();
        body.append('recording', file);
        return fromFetch(`${this.login.authority}/api/v1/recordings`, {
          credentials: 'include',
          mode: 'cors',
          method: 'POST',
          body,
          headers,
          signal,
        });
      }),
      concatMap(v => {
        if (v.ok) {
          return from(v.text());
        }
        throw from(v.text());
      }),
      tap({
        next: () => window.onbeforeunload = null,
        error: (err) => {
          window.onbeforeunload = null;
          err.subscribe(msg => this.notifications.danger('Upload Failed', msg, NotificationCategory.ArchivedRecordingCreated));
        },
        complete: () => window.onbeforeunload = null,
      }),
    );
  }

  uploadSSLCertificate(file: File): Observable<string> {
    const body = new window.FormData();
    body.append('cert', file);
    return this.sendRequest('v2', 'certificates', {
      method: 'POST',
      body,
    })
    .pipe(
      concatMap(resp => {
        if (resp.ok) {
          this.notifications.success("Successfully uploaded certificate");
          return from(resp.text());
        }
        throw resp.statusText;
      }),
    );
  }

  postRecordingMetadata(recordingName: string, labels: RecordingLabel[]): Observable<string> {
    return this.sendRequest(
      'beta', `recordings/${encodeURIComponent(recordingName)}/metadata/labels`,
      {
        method: 'POST',
        body: this.stringifyRecordingLabels(labels),
      }
    ).pipe(
      concatMap(resp => {
        if (resp.ok) {
        return from(resp.text());
      }
      throw resp.text();
      })
    );
  }

  postTargetRecordingMetadata(recordingName: string, labels: RecordingLabel[]): Observable<string> {
    return this.target.target().pipe(
      first(),
      concatMap(target =>
        this.sendRequest(
          'beta', `targets/${encodeURIComponent(target.connectUrl)}/recordings/${encodeURIComponent(recordingName)}/metadata/labels`,
          {
            method: 'POST',
            body: this.stringifyRecordingLabels(labels),
          }
        ).pipe(
          concatMap(resp => {
            if (resp.ok) {
            return from(resp.text());
          }
          throw resp.text();
          })
        )
      ));
  }

  postCredentials(matchExpression: string, username: string, password: string): Observable<boolean> {
    const body = new window.FormData();
    body.append('matchExpression', matchExpression);
    body.append('username', username);
    body.append('password', password);

    return this.sendRequest(
      'v2.2', 'credentials',
      {
        method: 'POST',
        body,
      }
    ).pipe(
      map(resp => resp.ok),
      first()
    );
  }

  getCredentials() : Observable<StoredCredential[]> {
    return this.sendRequest(
      'v2.2', `credentials`,
      {
        method: 'GET'
      }
    ).pipe(
      concatMap(resp => resp.json()),
      map((response: CredentialsResponse) => response.data.result),
      first()
    );
  }

  deleteCredentials(id: number): Observable<boolean> {
    return this.sendRequest(
      'v2.2', `credentials/${id}`,
      {
        method: 'DELETE'
      }
    ).pipe(
      map(resp => resp.ok),
      first(),
    );
  }

  private sendRequest(apiVersion: ApiVersion, path: string, config?: RequestInit): Observable<Response> {
    const req = () =>
      this.login.getHeaders().pipe(
        concatMap((headers) => {
          const defaultReq = {
            credentials: 'include',
            mode: 'cors',
            headers: headers,
          } as RequestInit;

          function customizer(dest, src) {
            if (dest instanceof Headers && src instanceof Headers) {
              src.forEach((v, k) => dest.set(k, v));
            }
            return dest;
          }

          _.mergeWith(config, defaultReq, customizer);

          return fromFetch(`${this.login.authority}/api/${apiVersion}/${path}`, config);
        }),
        map((resp) => {
          if (resp.ok) return resp;
          throw new HttpError(resp);
        }),
        catchError((err) => this.handleError<Response>(err, req))
      );
    return req();
  }

  private downloadFile(url: string, filename: string, download = true): void {
    const anchor = document.createElement('a');
    anchor.setAttribute('style', 'display: none; visibility: hidden;');
    anchor.target = '_blank;'
    if (download) {
      anchor.download = filename;
    }
    anchor.href = url;
    anchor.click();
    anchor.remove();
  }

  private handleError<T>(error: Error, retry: () => Observable<T>): ObservableInput<T> {
    if (isHttpError(error)) {
      if (error.httpResponse.status === 427) {
        const jmxAuthScheme = error.httpResponse.headers.get('X-JMX-Authenticate');
        if (jmxAuthScheme === AuthMethod.BASIC) {
          this.target.setAuthFailure();
          return this.target.authRetry().pipe(
            mergeMap(() => retry())
          );
        }
      } else if (error.httpResponse.status === 502) {
        this.target.setSslFailure();
      } else {
        error.httpResponse.text().then(detail => {
          this.notifications.danger(`Request failed (${error.httpResponse.status} ${error.message})`, detail);
        });
      }
      throw error;
    }
    this.notifications.danger(`Request failed`, error.message);
    throw error;
  }

  private stringifyRecordingLabels(labels: RecordingLabel[]): string {
    let arr = [] as Map<string, string>[];
    labels.forEach(l => {
      arr[l.key] = l.value;
    });
    return JSON.stringify(Object.entries(arr));
  }

}

export interface ApiV2Response {
  meta: {
    status: string;
    type: string;
  };
  data: Object;
}

interface AssetJwtResponse extends ApiV2Response {
  data: {
    result: {
      resourceUrl: string;
    }
  }
}

interface CredentialsResponse extends ApiV2Response {
  data: {
    result: StoredCredential[];
  }
}

export interface ArchivedRecording {
  name: string;
  downloadUrl: string;
  reportUrl: string;
  metadata: Metadata;
}

export interface ActiveRecording extends ArchivedRecording {
  id: number;
  state: RecordingState;
  duration: number;
  startTime: number;
  continuous: boolean;
  toDisk: boolean;
  maxSize: number;
  maxAge: number;
}

export enum RecordingState {
  STOPPED = 'STOPPED',
  STARTING = 'STARTING',
  RUNNING = 'RUNNING',
  STOPPING = 'STOPPING',
}

export const isActiveRecording = (toCheck: ArchivedRecording): toCheck is ActiveRecording => {
  return (toCheck as ActiveRecording).state !== undefined;
}

export interface EventTemplate {
  name: string;
  description: string;
  provider: string;
  type: 'CUSTOM' | 'TARGET';
}

export interface RecordingOptions {
  toDisk?: boolean;
  maxSize?: number;
  maxAge?: number;
}

export interface RecordingAttributes {
  name: string;
  events: string;
  duration?: number;
  options?: RecordingOptions;
<<<<<<< HEAD
}

export interface ProbeTemplate {
  name: string;
  xml: string;
}  

export interface EventProbe {
  label: string;
  description: string;
  class: string;
  rethrow: string;
  stacktrace: string;
  methodname: string;
=======
  metadata?: Metadata;
}

export interface Metadata {
  labels: Object;
}

export interface StoredCredential {
  id: number;
  matchExpression: string;
>>>>>>> 756d9ea7
}<|MERGE_RESOLUTION|>--- conflicted
+++ resolved
@@ -469,7 +469,6 @@
     return this.sendRequest(apiVersion, path, { method: 'GET' }).pipe(map(resp => resp.json()), concatMap(from), first());
   }
 
-<<<<<<< HEAD
   getProbeTemplates(): Observable<ProbeTemplate[]> {
     return this.sendRequest('v2', 'probes', { method: 'GET' }).
       pipe(concatMap(resp => resp.json()), 
@@ -484,12 +483,12 @@
       }).pipe(concatMap(resp => resp.json()), 
       map(response => response.data.result),
       first())));
-=======
+    }
+
   graphql<T>(query: string): Observable<T> {
     const headers = new Headers();
     headers.set('Content-Type', 'application/graphql');
     return this.sendRequest('v2.2', 'graphql', { method: 'POST', body: query, headers }).pipe(map(resp => resp.json()), concatMap(from), first());
->>>>>>> 756d9ea7
   }
 
   downloadReport(recording: ArchivedRecording): void {
@@ -846,7 +845,16 @@
   events: string;
   duration?: number;
   options?: RecordingOptions;
-<<<<<<< HEAD
+  metadata?: Metadata;
+}
+
+export interface Metadata {
+  labels: Object;
+}
+
+export interface StoredCredential {
+  id: number;
+  matchExpression: string;
 }
 
 export interface ProbeTemplate {
@@ -861,16 +869,4 @@
   rethrow: string;
   stacktrace: string;
   methodname: string;
-=======
-  metadata?: Metadata;
-}
-
-export interface Metadata {
-  labels: Object;
-}
-
-export interface StoredCredential {
-  id: number;
-  matchExpression: string;
->>>>>>> 756d9ea7
 }