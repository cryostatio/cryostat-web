--- conflicted
+++ resolved
@@ -561,13 +561,10 @@
   LayoutTemplateCreated = 'LayoutTemplateCreated', // generated client-side
   TargetCredentialsStored = 'TargetCredentialsStored',
   TargetCredentialsDeleted = 'TargetCredentialsDeleted',
-<<<<<<< HEAD
   HeapDumpSuccess = 'HeapDumpSuccess',
   HeapDumpFailure = 'HeapDumpFailure',
-=======
   ThreadDumpSuccess = 'ThreadDumpSuccess',
   ThreadDumpFailure = 'ThreadDumpFailure',
->>>>>>> 129c75a6
   CredentialsStored = 'CredentialsStored',
   CredentialsDeleted = 'CredentialsDeleted',
   ReportSuccess = 'ReportSuccess',
