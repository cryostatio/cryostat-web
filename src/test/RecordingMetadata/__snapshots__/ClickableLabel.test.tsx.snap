--- conflicted
+++ resolved
@@ -2,14 +2,9 @@
 
 exports[`<ClickableLabel /> renders correctly 1`] = `
 <span
-<<<<<<< HEAD
-  aria-label="someLabel: someValue"
+  aria-label="someLabel=someValue"
   className="pf-v5-c-label pf-m-blue"
-=======
-  aria-label="someLabel=someValue"
-  className="pf-c-label pf-m-blue"
-  onClick={[Function]}
->>>>>>> 508d03e2
+  isTruncated={true}
   onFocus={[Function]}
   onMouseEnter={[Function]}
   onMouseLeave={[Function]}
@@ -21,18 +16,10 @@
     type="button"
   >
     <span
-<<<<<<< HEAD
       className="pf-v5-c-label__text"
-    >
-      someLabel: someValue
-    </span>
-  </button>
-=======
-      className="pf-c-label__text"
     >
       someLabel=someValue
     </span>
-  </span>
->>>>>>> 508d03e2
+  </button>
 </span>
 `;