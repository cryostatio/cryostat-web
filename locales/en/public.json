--- conflicted
+++ resolved
@@ -365,12 +365,8 @@
     "DATETIME": "Date and Time"
   },
   "Diagnostics": {
-<<<<<<< HEAD
-    "THREAD_DUMPS_TAB_TITLE": "Thread Dumps",
+    "THREAD_DUMPS_TAB_TITLE": "Targets",
     "HEAP_DUMPS_TAB_TITLE": "Heap Dumps"
-=======
-    "TARGET_THREAD_DUMPS_TAB_TITLE": "Targets"
->>>>>>> 549cc774
   },
   "DiagnosticsCard": {
     "DIAGNOSTICS_ACTION_FAILURE": "Diagnostics Failure: {{kind}}",
